import { JsonColumn, WithTimestampsAndStringId, dbType } from '@n8n/db';
import {
	Column,
	Entity,
	Index,
	JoinColumn,
	JoinTable,
	ManyToMany,
	ManyToOne,
	OneToMany,
} from '@n8n/typeorm';
import { Length } from 'class-validator';
import { IConnections, IDataObject, IWorkflowSettings, WorkflowFEMeta } from 'n8n-workflow';
import type { IBinaryKeyData, INode, IPairedItemData } from 'n8n-workflow';

import type { IWorkflowDb } from '@/types-db';

import { type Folder } from './folder';
import type { SharedWorkflow } from './shared-workflow';
import type { TagEntity } from './tag-entity';
import type { WorkflowStatistics } from './workflow-statistics';
import type { WorkflowTagMapping } from './workflow-tag-mapping';
import { objectRetriever, sqlite } from '../utils/transformers';

@Entity()
export class WorkflowEntity extends WithTimestampsAndStringId implements IWorkflowDb {
	// TODO: Add XSS check
	@Index({ unique: true })
	@Length(1, 128, {
		message: 'Workflow name must be $constraint1 to $constraint2 characters long.',
	})
	@Column({ length: 128 })
	name: string;

	@Column()
	active: boolean;

<<<<<<< HEAD
	/**
	 * Indicates whether the workflow has been soft-deleted (`true`) or not (`false`).
	 *
	 * Archived workflows can be restored (unarchived) or deleted permanently,
	 * and they can still be executed as sub workflow executions, but they
	 * cannot be activated or modified.
	 */
	@Column({ default: false })
	isArchived: boolean;

	@Column(jsonColumnType)
=======
	@JsonColumn()
>>>>>>> 20115a8f
	nodes: INode[];

	@JsonColumn()
	connections: IConnections;

	@JsonColumn({ nullable: true })
	settings?: IWorkflowSettings;

	@JsonColumn({
		nullable: true,
		transformer: objectRetriever,
	})
	staticData?: IDataObject;

	@JsonColumn({
		nullable: true,
		transformer: objectRetriever,
	})
	meta?: WorkflowFEMeta;

	@ManyToMany('TagEntity', 'workflows')
	@JoinTable({
		name: 'workflows_tags', // table name for the junction table of this relation
		joinColumn: {
			name: 'workflowId',
			referencedColumnName: 'id',
		},
		inverseJoinColumn: {
			name: 'tagId',
			referencedColumnName: 'id',
		},
	})
	tags?: TagEntity[];

	@OneToMany('WorkflowTagMapping', 'workflows')
	tagMappings: WorkflowTagMapping[];

	@OneToMany('SharedWorkflow', 'workflow')
	shared: SharedWorkflow[];

	@OneToMany('WorkflowStatistics', 'workflow')
	@JoinColumn({ referencedColumnName: 'workflow' })
	statistics: WorkflowStatistics[];

	@Column({
		type: dbType === 'sqlite' ? 'text' : 'json',
		nullable: true,
		transformer: sqlite.jsonColumn,
	})
	pinData?: ISimplifiedPinData;

	@Column({ length: 36 })
	versionId: string;

	@Column({ default: 0 })
	triggerCount: number;

	@ManyToOne('Folder', 'workflows', {
		nullable: true,
		onDelete: 'CASCADE',
	})
	@JoinColumn({ name: 'parentFolderId' })
	parentFolder: Folder | null;
}

/**
 * Simplified to prevent excessively deep type instantiation error from
 * `INodeExecutionData` in `IPinData` in a TypeORM entity field.
 */
export interface ISimplifiedPinData {
	[nodeName: string]: Array<{
		json: IDataObject;
		binary?: IBinaryKeyData;
		pairedItem?: IPairedItemData | IPairedItemData[] | number;
	}>;
}<|MERGE_RESOLUTION|>--- conflicted
+++ resolved
@@ -35,7 +35,6 @@
 	@Column()
 	active: boolean;
 
-<<<<<<< HEAD
 	/**
 	 * Indicates whether the workflow has been soft-deleted (`true`) or not (`false`).
 	 *
@@ -46,10 +45,7 @@
 	@Column({ default: false })
 	isArchived: boolean;
 
-	@Column(jsonColumnType)
-=======
 	@JsonColumn()
->>>>>>> 20115a8f
 	nodes: INode[];
 
 	@JsonColumn()
