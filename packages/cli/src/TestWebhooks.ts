import * as express from 'express';

import {
	IResponseCallbackData,
	IWorkflowDb,
	NodeTypes,
	Push,
	ResponseHelper,
	WebhookHelpers,
	WorkflowHelpers,
} from './';

import {
	ActiveWebhooks,
} from 'n8n-core';

import {
	IWebhookData,
	IWorkflowExecuteAdditionalData,
	WebhookHttpMethod,
	Workflow,
	WorkflowExecuteMode,
} from 'n8n-workflow';



export class TestWebhooks {

	private testWebhookData: {
		[key: string]: {
			sessionId?: string;
			timeout: NodeJS.Timeout,
			workflowData: IWorkflowDb;
		};
	} = {};
	private activeWebhooks: ActiveWebhooks | null = null;


	constructor() {
		this.activeWebhooks = new ActiveWebhooks();
		this.activeWebhooks.testWebhooks = true;
	}


	/**
	 * Executes a test-webhook and returns the data. It also makes sure that the
	 * data gets additionally send to the UI. After the request got handled it
	 * automatically remove the test-webhook.
	 *
	 * @param {WebhookHttpMethod} httpMethod
	 * @param {string} path
	 * @param {express.Request} request
	 * @param {express.Response} response
	 * @returns {Promise<object>}
	 * @memberof TestWebhooks
	 */
	async callTestWebhook(httpMethod: WebhookHttpMethod, path: string, request: express.Request, response: express.Response): Promise<IResponseCallbackData> {
		const webhookData: IWebhookData | undefined = this.activeWebhooks!.get(httpMethod, path);

		if (webhookData === undefined) {
			// The requested webhook is not registred
			throw new ResponseHelper.ResponseError('The requested webhook is not registred.', 404, 404);
		}

		const webhookKey = this.activeWebhooks!.getWebhookKey(webhookData.httpMethod, webhookData.path);

		const workflowData = this.testWebhookData[webhookKey].workflowData;

		const nodeTypes = NodeTypes();
		const workflow = new Workflow(webhookData.workflowId, workflowData.nodes, workflowData.connections, workflowData.active, nodeTypes, workflowData.staticData, workflowData.settings);

		// Get the node which has the webhook defined to know where to start from and to
		// get additional data
		const workflowStartNode = workflow.getNode(webhookData.node);
		if (workflowStartNode === null) {
			throw new ResponseHelper.ResponseError('Could not find node to process webhook.', 404, 404);
		}

		return new Promise(async (resolve, reject) => {
			try {
				const executionMode = 'manual';
				const executionId = await WebhookHelpers.executeWebhook(workflow, webhookData, this.testWebhookData[webhookKey].workflowData, workflowStartNode, executionMode, this.testWebhookData[webhookKey].sessionId, request, response, (error: Error | null, data: IResponseCallbackData) => {
					if (error !== null) {
						return reject(error);
					}
					resolve(data);
				});

				if (executionId === undefined) {
					// The workflow did not run as the request was probably setup related
					// or a ping so do not resolve the promise and wait for the real webhook
					// request instead.
					return;
				}

				// Inform editor-ui that webhook got received
				if (this.testWebhookData[webhookKey].sessionId !== undefined) {
					const pushInstance = Push.getInstance();
					pushInstance.send('testWebhookReceived', { workflowId: webhookData.workflowId, executionId }, this.testWebhookData[webhookKey].sessionId!);
				}

			} catch (error) {
				// Delete webhook also if an error is thrown
			}

			// Remove the webhook
			clearTimeout(this.testWebhookData[webhookKey].timeout);
			delete this.testWebhookData[webhookKey];
			this.activeWebhooks!.removeWorkflow(workflow);
		});
	}


	/**
	 * Checks if it has to wait for webhook data to execute the workflow. If yes it waits
	 * for it and resolves with the result of the workflow if not it simply resolves
	 * with undefined
	 *
	 * @param {IWorkflowDb} workflowData
	 * @param {Workflow} workflow
	 * @returns {(Promise<IExecutionDb | undefined>)}
	 * @memberof TestWebhooks
	 */
	async needsWebhookData(workflowData: IWorkflowDb, workflow: Workflow, additionalData: IWorkflowExecuteAdditionalData, mode: WorkflowExecuteMode, sessionId?: string, destinationNode?: string): Promise<boolean> {
		const webhooks = WebhookHelpers.getWorkflowWebhooks(workflow, additionalData, destinationNode);

		if (webhooks.length === 0) {
			// No Webhooks found
			return false;
		}

		// Remove test-webhooks automatically if they do not get called (after 120 seconds)
		const timeout = setTimeout(() => {
			this.cancelTestWebhook(workflowData.id.toString(), workflow);
		}, 120000);

		let key: string;
		for (const webhookData of webhooks) {
			key = this.activeWebhooks!.getWebhookKey(webhookData.httpMethod, webhookData.path);
			this.testWebhookData[key] = {
				sessionId,
				timeout,
				workflowData,
			};
			await this.activeWebhooks!.add(workflow, webhookData, mode);
		}

		// Save static data!
		await WorkflowHelpers.saveStaticData(workflow);

		return true;
 	}


	/**
	 * Removes a test webhook of the workflow with the given id
	 *
	 * @param {string} workflowId
	 * @returns {boolean}
	 * @memberof TestWebhooks
	 */
	cancelTestWebhook(workflowId: string, workflow: Workflow): boolean {
		let foundWebhook = false;
		for (const webhookKey of Object.keys(this.testWebhookData)) {
			const webhookData = this.testWebhookData[webhookKey];

			if (webhookData.workflowData.id.toString() !== workflowId) {
				continue;
			}

			foundWebhook = true;

			clearTimeout(this.testWebhookData[webhookKey].timeout);

			// Inform editor-ui that webhook got received
			if (this.testWebhookData[webhookKey].sessionId !== undefined) {
				try {
					const pushInstance = Push.getInstance();
					pushInstance.send('testWebhookDeleted', { workflowId }, this.testWebhookData[webhookKey].sessionId!);
				} catch (error) {
					// Could not inform editor, probably is not connected anymore. So sipmly go on.
				}
			}

			// Remove the webhook
			delete this.testWebhookData[webhookKey];
			this.activeWebhooks!.removeWorkflow(workflow);
		}

		return foundWebhook;
	}


	/**
	 * Removes all the currently active test webhooks
	 */
	async removeAll(): Promise<void> {
		if (this.activeWebhooks === null) {
			return;
		}

<<<<<<< HEAD
		const nodeTypes = NodeTypes();

		let workflowData: IWorkflowDb;
		let workflow: Workflow;
		const workflows: Workflow[] = [];
		for (const webhookKey of Object.keys(this.testWebhookData)) {
			console.log('webhookKey: ' + webhookKey);

			workflowData = this.testWebhookData[webhookKey].workflowData;
			workflow = new Workflow(workflowData.id.toString(), workflowData.nodes, workflowData.connections, workflowData.active, nodeTypes, workflowData.staticData, workflowData.settings);
			workflows.push();
		}
=======
		/*
		 * Here I check first if WorkflowIds is empty. This is done because when entering an empty array for TypeORM's In option, a syntax error is generated in MySQL.
		 * Because the SQL is: ... FROM `workflow_entity`` WorkflowEntity` WHERE `WorkflowEntity`.`id` IN ()
		 *
		 * The empty IN function is not accepted in MySQL.
		 */
		const WorkflowIds = this.activeWebhooks.getWorkflowIds();
		if (WorkflowIds.length > 0) {
			const findQuery = {
				where: {
					id: findIn(WorkflowIds)
				},
			} as FindManyOptions;

			const workflowsDb = await Db.collections.Workflow!.find(findQuery);
			const workflows: Workflow[] = [];
			for (const workflowData of workflowsDb) {
				const workflow = new Workflow(workflowData.id.toString(), workflowData.nodes, workflowData.connections, workflowData.active, nodeTypes, workflowData.staticData, workflowData.settings);
				workflows.push(workflow);
			}
>>>>>>> 3abf83b2

			return this.activeWebhooks.removeAll(workflows);
		}
	}
}

let testWebhooksInstance: TestWebhooks | undefined;

export function getInstance(): TestWebhooks {
	if (testWebhooksInstance === undefined) {
		testWebhooksInstance = new TestWebhooks();
	}

	return testWebhooksInstance;
}<|MERGE_RESOLUTION|>--- conflicted
+++ resolved
@@ -199,44 +199,18 @@
 			return;
 		}
 
-<<<<<<< HEAD
 		const nodeTypes = NodeTypes();
 
 		let workflowData: IWorkflowDb;
 		let workflow: Workflow;
 		const workflows: Workflow[] = [];
 		for (const webhookKey of Object.keys(this.testWebhookData)) {
-			console.log('webhookKey: ' + webhookKey);
-
 			workflowData = this.testWebhookData[webhookKey].workflowData;
 			workflow = new Workflow(workflowData.id.toString(), workflowData.nodes, workflowData.connections, workflowData.active, nodeTypes, workflowData.staticData, workflowData.settings);
 			workflows.push();
 		}
-=======
-		/*
-		 * Here I check first if WorkflowIds is empty. This is done because when entering an empty array for TypeORM's In option, a syntax error is generated in MySQL.
-		 * Because the SQL is: ... FROM `workflow_entity`` WorkflowEntity` WHERE `WorkflowEntity`.`id` IN ()
-		 *
-		 * The empty IN function is not accepted in MySQL.
-		 */
-		const WorkflowIds = this.activeWebhooks.getWorkflowIds();
-		if (WorkflowIds.length > 0) {
-			const findQuery = {
-				where: {
-					id: findIn(WorkflowIds)
-				},
-			} as FindManyOptions;
-
-			const workflowsDb = await Db.collections.Workflow!.find(findQuery);
-			const workflows: Workflow[] = [];
-			for (const workflowData of workflowsDb) {
-				const workflow = new Workflow(workflowData.id.toString(), workflowData.nodes, workflowData.connections, workflowData.active, nodeTypes, workflowData.staticData, workflowData.settings);
-				workflows.push(workflow);
-			}
->>>>>>> 3abf83b2
-
-			return this.activeWebhooks.removeAll(workflows);
-		}
+
+		return this.activeWebhooks.removeAll(workflows);
 	}
 }
 
