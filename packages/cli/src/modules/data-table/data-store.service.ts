import type {
	AddDataStoreColumnDto,
	CreateDataStoreDto,
	ListDataStoreContentQueryDto,
	MoveDataStoreColumnDto,
	DataStoreListOptions,
	UpsertDataStoreRowsDto,
	UpdateDataStoreDto,
	UpdateDataTableRowDto,
} from '@n8n/api-types';
import { Logger } from '@n8n/backend-common';
import { Service } from '@n8n/di';
import { DateTime } from 'luxon';
import type {
	DataStoreColumnJsType,
	DataTableFilter,
	DataStoreRow,
	DataStoreRowReturn,
	DataStoreRows,
} from 'n8n-workflow';
import { validateFieldType } from 'n8n-workflow';

import { DataStoreColumnRepository } from './data-store-column.repository';
import { DataStoreRowsRepository } from './data-store-rows.repository';
import { DataStoreRepository } from './data-store.repository';
import { columnTypeToFieldType } from './data-store.types';
import { DataTableColumn } from './data-table-column.entity';
import { DataStoreColumnNotFoundError } from './errors/data-store-column-not-found.error';
import { DataStoreNameConflictError } from './errors/data-store-name-conflict.error';
import { DataStoreNotFoundError } from './errors/data-store-not-found.error';
import { DataStoreValidationError } from './errors/data-store-validation.error';
import { normalizeRows } from './utils/sql-utils';
import { GlobalConfig } from '@n8n/config';

@Service()
export class DataStoreService {
	lastCacheSizeCheck: Date;
	pendingSizeCheck: any;

	constructor(
		private readonly dataStoreRepository: DataStoreRepository,
		private readonly dataStoreColumnRepository: DataStoreColumnRepository,
		private readonly dataStoreRowsRepository: DataStoreRowsRepository,
		private readonly logger: Logger,
		private readonly globalConfig: GlobalConfig,
	) {
		this.logger = this.logger.scoped('data-table');
	}

	async start() {}
	async shutdown() {}

	async createDataStore(projectId: string, dto: CreateDataStoreDto) {
		await this.validateUniqueName(dto.name, projectId);

		return await this.dataStoreRepository.createDataStore(projectId, dto.name, dto.columns);
	}

	// Updates data store properties (currently limited to renaming)
	async updateDataStore(dataStoreId: string, projectId: string, dto: UpdateDataStoreDto) {
		await this.validateDataStoreExists(dataStoreId, projectId);
		await this.validateUniqueName(dto.name, projectId);

		await this.dataStoreRepository.update({ id: dataStoreId }, { name: dto.name });

		return true;
	}

	async deleteDataStoreByProjectId(projectId: string) {
		return await this.dataStoreRepository.deleteDataStoreByProjectId(projectId);
	}

	async deleteDataStoreAll() {
		return await this.dataStoreRepository.deleteDataStoreAll();
	}

	async deleteDataStore(dataStoreId: string, projectId: string) {
		await this.validateDataStoreExists(dataStoreId, projectId);

		await this.dataStoreRepository.deleteDataStore(dataStoreId);

		return true;
	}

	async addColumn(dataStoreId: string, projectId: string, dto: AddDataStoreColumnDto) {
		await this.validateDataStoreExists(dataStoreId, projectId);

		return await this.dataStoreColumnRepository.addColumn(dataStoreId, dto);
	}

	async moveColumn(
		dataStoreId: string,
		projectId: string,
		columnId: string,
		dto: MoveDataStoreColumnDto,
	) {
		await this.validateDataStoreExists(dataStoreId, projectId);
		const existingColumn = await this.validateColumnExists(dataStoreId, columnId);

		await this.dataStoreColumnRepository.moveColumn(dataStoreId, existingColumn, dto.targetIndex);

		return true;
	}

	async deleteColumn(dataStoreId: string, projectId: string, columnId: string) {
		await this.validateDataStoreExists(dataStoreId, projectId);
		const existingColumn = await this.validateColumnExists(dataStoreId, columnId);

		await this.dataStoreColumnRepository.deleteColumn(dataStoreId, existingColumn);

		return true;
	}

	async getManyAndCount(options: DataStoreListOptions) {
		return await this.dataStoreRepository.getManyAndCount(options);
	}

	async getManyRowsAndCount(
		dataStoreId: string,
		projectId: string,
		dto: ListDataStoreContentQueryDto,
	) {
		await this.validateDataStoreExists(dataStoreId, projectId);

		const columns = await this.dataStoreColumnRepository.getColumns(dataStoreId);
		if (dto.filter) {
			this.validateAndTransformFilters(dto.filter, columns);
		}
		const result = await this.dataStoreRowsRepository.getManyAndCount(dataStoreId, dto, columns);
		return {
			count: result.count,
			data: normalizeRows(result.data, columns),
		};
	}

	async getColumns(dataStoreId: string, projectId: string) {
		await this.validateDataStoreExists(dataStoreId, projectId);

		return await this.dataStoreColumnRepository.getColumns(dataStoreId);
	}

	async insertRows<T extends boolean | undefined>(
		dataStoreId: string,
		projectId: string,
		rows: DataStoreRows,
		returnData?: T,
	): Promise<Array<T extends true ? DataStoreRowReturn : Pick<DataStoreRowReturn, 'id'>>>;
	async insertRows(
		dataStoreId: string,
		projectId: string,
		rows: DataStoreRows,
		returnData?: boolean,
	) {
		await this.validateDataTableSize();
		await this.validateDataStoreExists(dataStoreId, projectId);
		await this.validateRows(dataStoreId, rows);

		const columns = await this.dataStoreColumnRepository.getColumns(dataStoreId);
		return await this.dataStoreRowsRepository.insertRows(dataStoreId, rows, columns, returnData);
	}

	async upsertRows<T extends boolean | undefined>(
		dataStoreId: string,
		projectId: string,
		dto: Omit<UpsertDataStoreRowsDto, 'returnData'>,
		returnData?: T,
	): Promise<T extends true ? DataStoreRowReturn[] : true>;
	async upsertRows(
		dataStoreId: string,
		projectId: string,
		dto: Omit<UpsertDataStoreRowsDto, 'returnData'>,
		returnData: boolean = false,
	) {
		await this.validateDataTableSize();
		await this.validateDataStoreExists(dataStoreId, projectId);
		await this.validateRows(dataStoreId, dto.rows, true);

		if (dto.rows.length === 0) {
			throw new DataStoreValidationError('No rows provided for upsertRows');
		}

		const { matchFields, rows } = dto;
		const columns = await this.dataStoreColumnRepository.getColumns(dataStoreId);

		return await this.dataStoreRowsRepository.upsertRows(
			dataStoreId,
			matchFields,
			rows,
			columns,
			returnData,
		);
	}

	async updateRow<T extends boolean | undefined>(
		dataTableId: string,
		projectId: string,
		dto: Omit<UpdateDataTableRowDto, 'returnData'>,
		returnData?: T,
	): Promise<T extends true ? DataStoreRowReturn[] : true>;
	async updateRow(
		dataTableId: string,
		projectId: string,
		dto: Omit<UpdateDataTableRowDto, 'returnData'>,
		returnData = false,
	) {
<<<<<<< HEAD
		await this.validateDataTableSize();
		await this.validateDataStoreExists(dataStoreId, projectId);
=======
		await this.validateDataStoreExists(dataTableId, projectId);
>>>>>>> 59684039

		const columns = await this.dataStoreColumnRepository.getColumns(dataTableId);
		if (columns.length === 0) {
			throw new DataStoreValidationError(
				'No columns found for this data table or data table not found',
			);
		}

		const { data, filter } = dto;
		if (!filter?.filters || filter.filters.length === 0) {
			throw new DataStoreValidationError('Filter must not be empty for updateRow');
		}
		if (!data || Object.keys(data).length === 0) {
			throw new DataStoreValidationError('Data columns must not be empty for updateRow');
		}

		this.validateRowsWithColumns([data], columns, false);
		this.validateAndTransformFilters(filter, columns);

		return await this.dataStoreRowsRepository.updateRow(
			dataTableId,
			data,
			filter,
			columns,
			returnData,
		);
	}

	async deleteRows(dataStoreId: string, projectId: string, ids: number[]) {
		await this.validateDataStoreExists(dataStoreId, projectId);

		return await this.dataStoreRowsRepository.deleteRows(dataStoreId, ids);
	}

	private validateRowsWithColumns(
		rows: DataStoreRows,
		columns: Array<{ name: string; type: string }>,
		includeSystemColumns = false,
	): void {
		// Include system columns like 'id' if requested
		const allColumns = includeSystemColumns
			? [
					{ name: 'id', type: 'number' },
					{ name: 'createdAt', type: 'date' },
					{ name: 'updatedAt', type: 'date' },
					...columns,
				]
			: columns;
		const columnNames = new Set(allColumns.map((x) => x.name));
		const columnTypeMap = new Map(allColumns.map((x) => [x.name, x.type]));
		for (const row of rows) {
			const keys = Object.keys(row);
			for (const key of keys) {
				if (!columnNames.has(key)) {
					throw new DataStoreValidationError(`unknown column name '${key}'`);
				}
				this.validateCell(row, key, columnTypeMap);
			}
		}
	}

	private async validateRows(
		dataStoreId: string,
		rows: DataStoreRows,
		includeSystemColumns = false,
	): Promise<void> {
		const columns = await this.dataStoreColumnRepository.getColumns(dataStoreId);
		this.validateRowsWithColumns(rows, columns, includeSystemColumns);
	}

	private validateCell(row: DataStoreRow, key: string, columnTypeMap: Map<string, string>) {
		const cell = row[key];
		if (cell === null) return;

		const columnType = columnTypeMap.get(key);
		if (!columnType) return;

		const fieldType = columnTypeToFieldType[columnType];
		if (!fieldType) return;

		const validationResult = validateFieldType(key, cell, fieldType, {
			strict: false, // Allow type coercion (e.g., string numbers to numbers)
			parseStrings: false,
		});

		if (!validationResult.valid) {
			throw new DataStoreValidationError(
				`value '${String(cell)}' does not match column type '${columnType}': ${validationResult.errorMessage}`,
			);
		}

		// Special handling for date type to convert from luxon DateTime to ISO string
		if (columnType === 'date') {
			try {
				const dateInISO = (validationResult.newValue as DateTime).toISO();
				row[key] = dateInISO;
				return;
			} catch {
				throw new DataStoreValidationError(
					`value '${String(cell)}' does not match column type 'date'`,
				);
			}
		}

		row[key] = validationResult.newValue as DataStoreColumnJsType;
	}

	private async validateDataStoreExists(dataStoreId: string, projectId: string) {
		const existingTable = await this.dataStoreRepository.findOneBy({
			id: dataStoreId,
			project: {
				id: projectId,
			},
		});

		if (!existingTable) {
			throw new DataStoreNotFoundError(dataStoreId);
		}

		return existingTable;
	}

	private async validateColumnExists(dataTableId: string, columnId: string) {
		const existingColumn = await this.dataStoreColumnRepository.findOneBy({
			id: columnId,
			dataTableId,
		});

		if (existingColumn === null) {
			throw new DataStoreColumnNotFoundError(dataTableId, columnId);
		}

		return existingColumn;
	}

	private async validateUniqueName(name: string, projectId: string) {
		const hasNameClash = await this.dataStoreRepository.existsBy({
			name,
			projectId,
		});

		if (hasNameClash) {
			throw new DataStoreNameConflictError(name);
		}
	}

	private validateAndTransformFilters(
		filterObject: DataTableFilter,
		columns: DataTableColumn[],
	): void {
		this.validateRowsWithColumns(
			filterObject.filters.map((f) => {
				return {
					[f.columnName]: f.value,
				};
			}),
			columns,
			true,
		);

		for (const filter of filterObject.filters) {
			if (['like', 'ilike'].includes(filter.condition)) {
				if (filter.value === null || filter.value === undefined) {
					throw new DataStoreValidationError(
						`${filter.condition.toUpperCase()} filter value cannot be null or undefined`,
					);
				}
				if (typeof filter.value !== 'string') {
					throw new DataStoreValidationError(
						`${filter.condition.toUpperCase()} filter value must be a string`,
					);
				}

				if (!filter.value.includes('%')) {
					filter.value = `%${filter.value}%`;
				}
			}

			if (['gt', 'gte', 'lt', 'lte'].includes(filter.condition)) {
				if (filter.value === null || filter.value === undefined) {
					throw new DataStoreValidationError(
						`${filter.condition.toUpperCase()} filter value cannot be null or undefined`,
					);
				}
			}
		}
	}

	private async validateDataTableSize() {
		const now = new Date();

		// If there's already a pending check, wait for it to complete
		if (this.pendingSizeCheck) {
			await this.pendingSizeCheck;
			return;
		}

		// Check if we need to run the size check
		const shouldRunCheck =
			!this.lastCacheSizeCheck || now.getTime() - this.lastCacheSizeCheck.getTime() >= 1000;

		if (shouldRunCheck) {
			// Create and store the promise to prevent concurrent checks
			this.pendingSizeCheck = this.performSizeCheck(now);

			try {
				await this.pendingSizeCheck;
			} finally {
				// Clear the pending check once it's done
				this.pendingSizeCheck = null;
			}
		}
	}

	private async performSizeCheck(checkTime: Date): Promise<void> {
		const maxSize = this.globalConfig.datatable.maxSize;

		this.lastCacheSizeCheck = checkTime;

		const currentSizeInMbs = await this.dataStoreRepository.findDataTablesSize();

		if (currentSizeInMbs >= maxSize) {
			throw new DataStoreValidationError(
				`Data store size limit exceeded: ${currentSizeInMbs}MB used, limit is ${this.globalConfig.datatable.maxSize}MB`,
			);
		}
	}
}<|MERGE_RESOLUTION|>--- conflicted
+++ resolved
@@ -203,12 +203,8 @@
 		dto: Omit<UpdateDataTableRowDto, 'returnData'>,
 		returnData = false,
 	) {
-<<<<<<< HEAD
 		await this.validateDataTableSize();
-		await this.validateDataStoreExists(dataStoreId, projectId);
-=======
 		await this.validateDataStoreExists(dataTableId, projectId);
->>>>>>> 59684039
 
 		const columns = await this.dataStoreColumnRepository.getColumns(dataTableId);
 		if (columns.length === 0) {
