import express from 'express';

<<<<<<< HEAD
import { IPinData } from 'n8n-workflow';
import type { Role } from '../../src/databases/entities/Role';
import { WorkflowEntity } from '../../src/databases/entities/WorkflowEntity';
import * as testDb from './shared/testDb';
import { utils } from './shared/utils';
=======
import * as utils from './shared/utils';
import * as testDb from './shared/testDb';
import { WorkflowEntity } from '../../src/databases/entities/WorkflowEntity';

import type { Role } from '../../src/databases/entities/Role';
import type { IPinData } from 'n8n-workflow';
>>>>>>> ba534cd7

jest.mock('../../src/telemetry');

let app: express.Application;
let testDbName = '';
let globalOwnerRole: Role;

beforeAll(async () => {
	app = await utils.initTestServer({
		endpointGroups: ['workflows'],
		applyAuth: true,
	});
	const initResult = await testDb.init();
	testDbName = initResult.testDbName;

	globalOwnerRole = await testDb.getGlobalOwnerRole();

	utils.initTestLogger();
	utils.initTestTelemetry();
});

beforeEach(async () => {
	await testDb.truncate(['User', 'Workflow', 'SharedWorkflow'], testDbName);
});

afterAll(async () => {
	await testDb.terminate(testDbName);
});

test('POST /workflows should store pin data for node in workflow', async () => {
	const ownerShell = await testDb.createUserShell(globalOwnerRole);
	const authOwnerAgent = utils.createAgent(app, { auth: true, user: ownerShell });

	const workflow = makeWorkflow({ withPinData: true });

	const response = await authOwnerAgent.post('/workflows').send(workflow);

	expect(response.statusCode).toBe(200);

	const { pinData } = response.body.data as { pinData: IPinData };

	expect(pinData).toMatchObject(MOCK_PINDATA);
});

test('POST /workflows should set pin data to null if no pin data', async () => {
	const ownerShell = await testDb.createUserShell(globalOwnerRole);
	const authOwnerAgent = utils.createAgent(app, { auth: true, user: ownerShell });

	const workflow = makeWorkflow({ withPinData: false });

	const response = await authOwnerAgent.post('/workflows').send(workflow);

	expect(response.statusCode).toBe(200);

	const { pinData } = response.body.data as { pinData: IPinData };

	expect(pinData).toBeNull();
});

test('GET /workflows/:id should return pin data', async () => {
	const ownerShell = await testDb.createUserShell(globalOwnerRole);
	const authOwnerAgent = utils.createAgent(app, { auth: true, user: ownerShell });

	const workflow = makeWorkflow({ withPinData: true });

	const workflowCreationResponse = await authOwnerAgent.post('/workflows').send(workflow);

	const { id } = workflowCreationResponse.body.data as { id: string };

	const workflowRetrievalResponse = await authOwnerAgent.get(`/workflows/${id}`);

	expect(workflowRetrievalResponse.statusCode).toBe(200);

	const { pinData } = workflowRetrievalResponse.body.data as { pinData: IPinData };

	expect(pinData).toMatchObject(MOCK_PINDATA);
});

function makeWorkflow({ withPinData }: { withPinData: boolean }) {
	const workflow = new WorkflowEntity();

	workflow.name = 'My Workflow';
	workflow.active = false;
	workflow.connections = {};
	workflow.nodes = [
		{
			id: 'uuid-1234',
			name: 'Spotify',
			type: 'n8n-nodes-base.spotify',
			parameters: { resource: 'track', operation: 'get', id: '123' },
			typeVersion: 1,
			position: [740, 240],
		},
	];

	if (withPinData) {
		workflow.pinData = MOCK_PINDATA;
	}

	return workflow;
}

const MOCK_PINDATA = { Spotify: [{ json: { myKey: 'myValue' } }] };<|MERGE_RESOLUTION|>--- conflicted
+++ resolved
@@ -1,19 +1,10 @@
 import express from 'express';
 
-<<<<<<< HEAD
 import { IPinData } from 'n8n-workflow';
 import type { Role } from '../../src/databases/entities/Role';
 import { WorkflowEntity } from '../../src/databases/entities/WorkflowEntity';
 import * as testDb from './shared/testDb';
 import { utils } from './shared/utils';
-=======
-import * as utils from './shared/utils';
-import * as testDb from './shared/testDb';
-import { WorkflowEntity } from '../../src/databases/entities/WorkflowEntity';
-
-import type { Role } from '../../src/databases/entities/Role';
-import type { IPinData } from 'n8n-workflow';
->>>>>>> ba534cd7
 
 jest.mock('../../src/telemetry');
 
