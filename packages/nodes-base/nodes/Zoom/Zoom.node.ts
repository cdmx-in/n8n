import {
	IExecuteFunctions,
} from 'n8n-core';

import {
	IDataObject,
	ILoadOptionsFunctions,
	INodeExecutionData,
	INodePropertyOptions,
	INodeType,
	INodeTypeDescription,
} from 'n8n-workflow';

import {
	zoomApiRequest,
	zoomApiRequestAllItems,
} from './GenericFunctions';

import {
	meetingOperations,
	meetingFields,
} from './MeetingDescription';

// import {
// 	meetingRegistrantOperations,
// 	meetingRegistrantFields,
// } from './MeetingRegistrantDescription';

// import {
// 	webinarOperations,
// 	webinarFields,
// } from './WebinarDescription';

import * as moment from 'moment-timezone';

interface Settings {
	host_video?: boolean;
	participant_video?: boolean;
	panelists_video?: boolean;
	cn_meeting?: boolean;
	in_meeting?: boolean;
	join_before_host?: boolean;
	mute_upon_entry?: boolean;
	watermark?: boolean;
	waiting_room?: boolean;
	audio?: string;
	alternative_hosts?: string;
	auto_recording?: string;
	registration_type?: number;
	approval_type?: number;
	practice_session?: boolean;
}

export class Zoom implements INodeType {
	description: INodeTypeDescription = {
		displayName: 'Zoom',
		name: 'zoom',
		group: ['input'],
		version: 1,
		description: 'Consume Zoom API',
		subtitle: '={{$parameter["operation"] + ": " + $parameter["resource"]}}',
		defaults: {
			name: 'Zoom',
			color: '#0B6CF9'
		},
		icon: 'file:zoom.png',
		inputs: ['main'],
		outputs: ['main'],
		credentials: [
			{
				// create a JWT app on Zoom Marketplace
				//https://marketplace.zoom.us/develop/create
				//get the JWT token as access token
				name: 'zoomApi',
				required: true,
				displayOptions: {
					show: {
						authentication: [
							'accessToken',
						],
					},
				},
			},
			{
				//create a account level OAuth app
				//https://marketplace.zoom.us/develop/create
				name: 'zoomOAuth2Api',
				required: true,
				displayOptions: {
					show: {
						authentication: [
							'oAuth2',
						],
					},
				},
			},
		],
		properties: [
			{
				displayName: 'Authentication',
				name: 'authentication',
				type: 'options',
				options: [
					{
						name: 'Access Token',
						value: 'accessToken',
					},
					{
						name: 'OAuth2',
						value: 'oAuth2',
					},
				],
				default: 'accessToken',
				description: 'The resource to operate on.',
			},
			{
				displayName: 'Resource',
				name: 'resource',
				type: 'options',
				options: [
					{
						name: 'Meeting',
						value: 'meeting'
					},
					// {
					// 	name: 'Meeting Registrant',
					// 	value: 'meetingRegistrant'
					// },
					// {
					// 	name: 'Webinar',
					// 	value: 'webinar'
					// }
				],
				default: 'meeting',
				description: 'The resource to operate on.'
			},
			//MEETINGS
			...meetingOperations,
			...meetingFields,

		// 	//MEETING REGISTRANTS
		// 	...meetingRegistrantOperations,
		// 	...meetingRegistrantFields,

		// 	//WEBINARS
		// 	...webinarOperations,
		// 	...webinarFields,
		]

	};
	methods = {
		loadOptions: {
			// Get all the timezones to display them to user so that he can select them easily
			async getTimezones(
				this: ILoadOptionsFunctions
			): Promise<INodePropertyOptions[]> {
				const returnData: INodePropertyOptions[] = [];
				for (const timezone of moment.tz.names()) {
					const timezoneName = timezone;
					const timezoneId = timezone;
					returnData.push({
						name: timezoneName,
						value: timezoneId
					});
				}
				return returnData;
			}
		}
	};

	async execute(this: IExecuteFunctions): Promise<INodeExecutionData[][]> {
		const items = this.getInputData();
		const returnData: IDataObject[] = [];
		let qs: IDataObject = {};
		let responseData;
		const resource = this.getNodeParameter('resource', 0) as string;
		const operation = this.getNodeParameter('operation', 0) as string;

		for (let i = 0; i < items.length; i++) {
			qs = {};
			//https://marketplace.zoom.us/docs/api-reference/zoom-api/
			if (resource === 'meeting') {

				if (operation === 'get') {
					//https://marketplace.zoom.us/docs/api-reference/zoom-api/meetings/meeting
					const meetingId = this.getNodeParameter('meetingId', i) as string;
					const additionalFields = this.getNodeParameter(
						'additionalFields',
						i
					) as IDataObject;

					if (additionalFields.showPreviousOccurrences) {
						qs.show_previous_occurrences = additionalFields.showPreviousOccurrences as boolean;
					}

					if (additionalFields.occurrenceId) {
						qs.occurrence_id = additionalFields.occurrenceId as string;
					}

					responseData = await zoomApiRequest.call(
						this,
						'GET',
						`/meetings/${meetingId}`,
						{},
						qs
					);
				}
				if (operation === 'getAll') {
					//https://marketplace.zoom.us/docs/api-reference/zoom-api/meetings/meetings
					const returnAll = this.getNodeParameter('returnAll', i) as boolean;

					const filters = this.getNodeParameter(
						'filters',
						i
					) as IDataObject;
					if (filters.type) {
						qs.type = filters.type as string;
					}

					if (returnAll) {
						responseData = await zoomApiRequestAllItems.call(this, 'meetings', 'GET', '/users/me/meetings', {}, qs);
					} else {
						qs.page_size = this.getNodeParameter('limit', i) as number;
						responseData = await zoomApiRequest.call(this, 'GET', '/users/me/meetings', {}, qs);
						responseData = responseData.meetings;
					}

				}
				if (operation === 'delete') {
					//https://marketplace.zoom.us/docs/api-reference/zoom-api/meetings/meetingdelete
					const meetingId = this.getNodeParameter('meetingId', i) as string;
					const additionalFields = this.getNodeParameter(
						'additionalFields',
						i
					) as IDataObject;
					if (additionalFields.scheduleForReminder) {
						qs.schedule_for_reminder = additionalFields.scheduleForReminder as boolean;
					}

					if (additionalFields.occurrenceId) {
						qs.occurrence_id = additionalFields.occurrenceId;
					}

					responseData = await zoomApiRequest.call(
						this,
						'DELETE',
						`/meetings/${meetingId}`,
						{},
						qs
					);
					responseData = { success: true };
				}
				if (operation === 'create') {
					//https://marketplace.zoom.us/docs/api-reference/zoom-api/meetings/meetingcreate
					const additionalFields = this.getNodeParameter(
						'additionalFields',
						i
					) as IDataObject;

					const body: IDataObject = {};

					if (additionalFields.settings) {
						const settingValues: Settings = {};
						const settings = additionalFields.settings as IDataObject;

						if (settings.cnMeeting) {
							settingValues.cn_meeting = settings.cnMeeting as boolean;
						}

						if (settings.inMeeting) {
							settingValues.in_meeting = settings.inMeeting as boolean;
						}

						if (settings.joinBeforeHost) {
							settingValues.join_before_host = settings.joinBeforeHost as boolean;
						}

						if (settings.muteUponEntry) {
							settingValues.mute_upon_entry = settings.muteUponEntry as boolean;
						}

<<<<<<< HEAD
					}
					if (additionalFields.waitingRoom) {
						settings.waiting_room = additionalFields.waitingRoom as boolean;

					}
=======
						if (settings.watermark) {
							settingValues.watermark = settings.watermark as boolean;
						}
>>>>>>> 4555d6bf

						if (settings.audio) {
							settingValues.audio = settings.audio as string;
						}

						if (settings.alternativeHosts) {
							settingValues.alternative_hosts = settings.alternativeHosts as string;
						}

						if (settings.participantVideo) {
							settingValues.participant_video = settings.participantVideo as boolean;
						}

						if (settings.hostVideo) {
							settingValues.host_video = settings.hostVideo as boolean;
						}

						if (settings.autoRecording) {
							settingValues.auto_recording = settings.autoRecording as string;
						}

						if (settings.registrationType) {
							settingValues.registration_type = settings.registrationType as number;
						}

						body.settings = settingValues;
					}

					if (additionalFields.topic) {
						body.topic = additionalFields.topic as string;
					}

					if (additionalFields.type) {
						body.type = additionalFields.type as string;
					}

					if (additionalFields.startTime) {
						body.start_time = additionalFields.startTime as string;
					}

					if (additionalFields.duration) {
						body.duration = additionalFields.duration as number;
					}

					if (additionalFields.scheduleFor) {
						body.schedule_for = additionalFields.scheduleFor as string;
					}

					if (additionalFields.timeZone) {
						body.timezone = additionalFields.timeZone as string;
					}

					if (additionalFields.password) {
						body.password = additionalFields.password as string;
					}

					if (additionalFields.agenda) {
						body.agenda = additionalFields.agenda as string;
					}

					responseData = await zoomApiRequest.call(
						this,
						'POST',
						`/users/me/meetings`,
						body,
						qs
					);
				}
				if (operation === 'update') {
					//https://marketplace.zoom.us/docs/api-reference/zoom-api/meetings/meetingupdate
					const meetingId = this.getNodeParameter('meetingId', i) as string;
					const updateFields = this.getNodeParameter(
						'updateFields',
						i
					) as IDataObject;

					const body: IDataObject = {};

					if (updateFields.settings) {
						const settingValues: Settings = {};
						const settings = updateFields.settings as IDataObject;

						if (settings.cnMeeting) {
							settingValues.cn_meeting = settings.cnMeeting as boolean;
						}

						if (settings.inMeeting) {
							settingValues.in_meeting = settings.inMeeting as boolean;
						}

						if (settings.joinBeforeHost) {
							settingValues.join_before_host = settings.joinBeforeHost as boolean;
						}

						if (settings.muteUponEntry) {
							settingValues.mute_upon_entry = settings.muteUponEntry as boolean;
						}

						if (settings.watermark) {
							settingValues.watermark = settings.watermark as boolean;
						}

						if (settings.audio) {
							settingValues.audio = settings.audio as string;
						}

						if (settings.alternativeHosts) {
							settingValues.alternative_hosts = settings.alternativeHosts as string;
						}

						if (settings.participantVideo) {
							settingValues.participant_video = settings.participantVideo as boolean;
						}

						if (settings.hostVideo) {
							settingValues.host_video = settings.hostVideo as boolean;
						}

						if (settings.autoRecording) {
							settingValues.auto_recording = settings.autoRecording as string;
						}

						if (settings.registrationType) {
							settingValues.registration_type = settings.registrationType as number;
						}

						body.settings = settingValues;
					}

					if (updateFields.topic) {
						body.topic = updateFields.topic as string;
					}

					if (updateFields.type) {
						body.type = updateFields.type as string;
					}

					if (updateFields.startTime) {
						body.start_time = updateFields.startTime as string;
					}

					if (updateFields.duration) {
						body.duration = updateFields.duration as number;
					}

					if (updateFields.scheduleFor) {
						body.schedule_for = updateFields.scheduleFor as string;
					}

					if (updateFields.timeZone) {
						body.timezone = updateFields.timeZone as string;
					}

					if (updateFields.password) {
						body.password = updateFields.password as string;
					}

					if (updateFields.agenda) {
						body.agenda = updateFields.agenda as string;
					}

					responseData = await zoomApiRequest.call(
						this,
						'PATCH',
						`/meetings/${meetingId}`,
						body,
						qs
					);

					responseData = { success: true };

				}
			}
			// if (resource === 'meetingRegistrant') {
			// 	if (operation === 'create') {
			// 		//https://marketplace.zoom.us/docs/api-reference/zoom-api/meetings/meetingregistrantcreate
			// 		const meetingId = this.getNodeParameter('meetingId', i) as string;
			// 		const emailId = this.getNodeParameter('email', i) as string;
			// 		body.email = emailId;
			// 		const firstName = this.getNodeParameter('firstName', i) as string;
			// 		body.first_name = firstName;
			// 		const additionalFields = this.getNodeParameter(
			// 			'additionalFields',
			// 			i
			// 		) as IDataObject;
			// 		if (additionalFields.occurrenceId) {
			// 			qs.occurrence_ids = additionalFields.occurrenceId as string;
			// 		}
			// 		if (additionalFields.lastName) {
			// 			body.last_name = additionalFields.lastName as string;
			// 		}
			// 		if (additionalFields.address) {
			// 			body.address = additionalFields.address as string;
			// 		}
			// 		if (additionalFields.city) {
			// 			body.city = additionalFields.city as string;
			// 		}
			// 		if (additionalFields.state) {
			// 			body.state = additionalFields.state as string;
			// 		}
			// 		if (additionalFields.country) {
			// 			body.country = additionalFields.country as string;
			// 		}
			// 		if (additionalFields.zip) {
			// 			body.zip = additionalFields.zip as string;
			// 		}
			// 		if (additionalFields.phone) {
			// 			body.phone = additionalFields.phone as string;
			// 		}
			// 		if (additionalFields.comments) {
			// 			body.comments = additionalFields.comments as string;
			// 		}
			// 		if (additionalFields.org) {
			// 			body.org = additionalFields.org as string;
			// 		}
			// 		if (additionalFields.jobTitle) {
			// 			body.job_title = additionalFields.jobTitle as string;
			// 		}
			// 		if (additionalFields.purchasingTimeFrame) {
			// 			body.purchasing_time_frame = additionalFields.purchasingTimeFrame as string;
			// 		}
			// 		if (additionalFields.roleInPurchaseProcess) {
			// 			body.role_in_purchase_process = additionalFields.roleInPurchaseProcess as string;
			// 		}
			// 		responseData = await zoomApiRequest.call(
			// 			this,
			// 			'POST',
			// 			`/meetings/${meetingId}/registrants`,
			// 			body,
			// 			qs
			// 		);
			// 	}
			// 	if (operation === 'getAll') {
			// 		//https://marketplace.zoom.us/docs/api-reference/zoom-api/meetings/meetingregistrants
			// 		const meetingId = this.getNodeParameter('meetingId', i) as string;
			// 		const additionalFields = this.getNodeParameter(
			// 			'additionalFields',
			// 			i
			// 		) as IDataObject;
			// 		if (additionalFields.occurrenceId) {
			// 			qs.occurrence_id = additionalFields.occurrenceId as string;
			// 		}
			// 		if (additionalFields.status) {
			// 			qs.status = additionalFields.status as string;
			// 		}
			// 		const returnAll = this.getNodeParameter('returnAll', i) as boolean;
			// 		if (returnAll) {
			// 			responseData = await zoomApiRequestAllItems.call(this, 'results', 'GET', `/meetings/${meetingId}/registrants`, {}, qs);
			// 		} else {
			// 			qs.page_size = this.getNodeParameter('limit', i) as number;
			// 			responseData = await zoomApiRequest.call(this, 'GET', `/meetings/${meetingId}/registrants`, {}, qs);

			// 		}

			// 	}
			// 	if (operation === 'update') {
			// 		//https://marketplace.zoom.us/docs/api-reference/zoom-api/meetings/meetingregistrantstatus
			// 		const meetingId = this.getNodeParameter('meetingId', i) as string;
			// 		const additionalFields = this.getNodeParameter(
			// 			'additionalFields',
			// 			i
			// 		) as IDataObject;
			// 		if (additionalFields.occurenceId) {
			// 			qs.occurrence_id = additionalFields.occurrenceId as string;
			// 		}
			// 		if (additionalFields.action) {
			// 			body.action = additionalFields.action as string;
			// 		}
			// 		responseData = await zoomApiRequest.call(
			// 			this,
			// 			'PUT',
			// 			`/meetings/${meetingId}/registrants/status`,
			// 			body,
			// 			qs
			// 		);
			// 	}
			// }
			// if (resource === 'webinar') {
			// 	if (operation === 'create') {
			// 		//https://marketplace.zoom.us/docs/api-reference/zoom-api/webinars/webinarcreate
			// 		const userId = this.getNodeParameter('userId', i) as string;
			// 		const additionalFields = this.getNodeParameter(
			// 			'additionalFields',
			// 			i
			// 		) as IDataObject;
			// 		const settings: Settings = {};


			// 		if (additionalFields.audio) {
			// 			settings.audio = additionalFields.audio as string;

			// 		}

			// 		if (additionalFields.alternativeHosts) {
			// 			settings.alternative_hosts = additionalFields.alternativeHosts as string;

			// 		}

			// 		if (additionalFields.panelistsVideo) {
			// 			settings.panelists_video = additionalFields.panelistsVideo as boolean;

			// 		}
			// 		if (additionalFields.hostVideo) {
			// 			settings.host_video = additionalFields.hostVideo as boolean;

			// 		}
			// 		if (additionalFields.practiceSession) {
			// 			settings.practice_session = additionalFields.practiceSession as boolean;

			// 		}
			// 		if (additionalFields.autoRecording) {
			// 			settings.auto_recording = additionalFields.autoRecording as string;

			// 		}

			// 		if (additionalFields.registrationType) {
			// 			settings.registration_type = additionalFields.registrationType as number;

			// 		}
			// 		if (additionalFields.approvalType) {
			// 			settings.approval_type = additionalFields.approvalType as number;

			// 		}

			// 		body = {
			// 			settings,
			// 		};

			// 		if (additionalFields.topic) {
			// 			body.topic = additionalFields.topic as string;

			// 		}

			// 		if (additionalFields.type) {
			// 			body.type = additionalFields.type as string;

			// 		}

			// 		if (additionalFields.startTime) {
			// 			body.start_time = additionalFields.startTime as string;

			// 		}

			// 		if (additionalFields.duration) {
			// 			body.duration = additionalFields.duration as number;

			// 		}


			// 		if (additionalFields.timeZone) {
			// 			body.timezone = additionalFields.timeZone as string;

			// 		}

			// 		if (additionalFields.password) {
			// 			body.password = additionalFields.password as string;

			// 		}

			// 		if (additionalFields.agenda) {
			// 			body.agenda = additionalFields.agenda as string;

			// 		}
			// 		responseData = await zoomApiRequest.call(
			// 			this,
			// 			'POST',
			// 			`/users/${userId}/webinars`,
			// 			body,
			// 			qs
			// 		);
			// 	}
			// 	if (operation === 'get') {
			// 		//https://marketplace.zoom.us/docs/api-reference/zoom-api/webinars/webinar
			// 		const webinarId = this.getNodeParameter('webinarId', i) as string;

			// 		const additionalFields = this.getNodeParameter(
			// 			'additionalFields',
			// 			i
			// 		) as IDataObject;
			// 		if (additionalFields.showPreviousOccurrences) {
			// 			qs.show_previous_occurrences = additionalFields.showPreviousOccurrences as boolean;

			// 		}

			// 		if (additionalFields.occurrenceId) {
			// 			qs.occurrence_id = additionalFields.occurrenceId as string;

			// 		}

			// 		responseData = await zoomApiRequest.call(
			// 			this,
			// 			'GET',
			// 			`/webinars/${webinarId}`,
			// 			{},
			// 			qs
			// 		);
			// 	}
			// 	if (operation === 'getAll') {
			// 		//https://marketplace.zoom.us/docs/api-reference/zoom-api/webinars/webinars
			// 		const userId = this.getNodeParameter('userId', i) as string;
			// 		const returnAll = this.getNodeParameter('returnAll', i) as boolean;
			// 		if (returnAll) {
			// 			responseData = await zoomApiRequestAllItems.call(this, 'results', 'GET', `/users/${userId}/webinars`, {}, qs);
			// 		} else {
			// 			qs.page_size = this.getNodeParameter('limit', i) as number;
			// 			responseData = await zoomApiRequest.call(this, 'GET', `/users/${userId}/webinars`, {}, qs);

			// 		}
			// 	}
			// 	if (operation === 'delete') {
			// 		//https://marketplace.zoom.us/docs/api-reference/zoom-api/webinars/webinardelete
			// 		const webinarId = this.getNodeParameter('webinarId', i) as string;
			// 		const additionalFields = this.getNodeParameter(
			// 			'additionalFields',
			// 			i
			// 		) as IDataObject;


			// 		if (additionalFields.occurrenceId) {
			// 			qs.occurrence_id = additionalFields.occurrenceId;

			// 		}

			// 		responseData = await zoomApiRequest.call(
			// 			this,
			// 			'DELETE',
			// 			`/webinars/${webinarId}`,
			// 			{},
			// 			qs
			// 		);
			// 		responseData = { success: true };
			// 	}
			// 	if (operation === 'update') {
			// 		//https://marketplace.zoom.us/docs/api-reference/zoom-api/webinars/webinarupdate
			// 		const webinarId = this.getNodeParameter('webinarId', i) as string;
			// 		const additionalFields = this.getNodeParameter(
			// 			'additionalFields',
			// 			i
			// 		) as IDataObject;
			// 		if (additionalFields.occurrenceId) {
			// 			qs.occurrence_id = additionalFields.occurrenceId as string;

			// 		}
			// 		const settings: Settings = {};
			// 		if (additionalFields.audio) {
			// 			settings.audio = additionalFields.audio as string;

			// 		}
			// 		if (additionalFields.alternativeHosts) {
			// 			settings.alternative_hosts = additionalFields.alternativeHosts as string;

			// 		}

			// 		if (additionalFields.panelistsVideo) {
			// 			settings.panelists_video = additionalFields.panelistsVideo as boolean;

			// 		}
			// 		if (additionalFields.hostVideo) {
			// 			settings.host_video = additionalFields.hostVideo as boolean;

			// 		}
			// 		if (additionalFields.practiceSession) {
			// 			settings.practice_session = additionalFields.practiceSession as boolean;

			// 		}
			// 		if (additionalFields.autoRecording) {
			// 			settings.auto_recording = additionalFields.autoRecording as string;

			// 		}

			// 		if (additionalFields.registrationType) {
			// 			settings.registration_type = additionalFields.registrationType as number;

			// 		}
			// 		if (additionalFields.approvalType) {
			// 			settings.approval_type = additionalFields.approvalType as number;

			// 		}

			// 		body = {
			// 			settings,
			// 		};

			// 		if (additionalFields.topic) {
			// 			body.topic = additionalFields.topic as string;

			// 		}

			// 		if (additionalFields.type) {
			// 			body.type = additionalFields.type as string;

			// 		}

			// 		if (additionalFields.startTime) {
			// 			body.start_time = additionalFields.startTime as string;

			// 		}

			// 		if (additionalFields.duration) {
			// 			body.duration = additionalFields.duration as number;

			// 		}


			// 		if (additionalFields.timeZone) {
			// 			body.timezone = additionalFields.timeZone as string;

			// 		}

			// 		if (additionalFields.password) {
			// 			body.password = additionalFields.password as string;

			// 		}

			// 		if (additionalFields.agenda) {
			// 			body.agenda = additionalFields.agenda as string;

			// 		}
			// 		responseData = await zoomApiRequest.call(
			// 			this,
			// 			'PATCH',
			// 			`webinars/${webinarId}`,
			// 			body,
			// 			qs
			// 		);
			// 	}
			// }
		}
		if (Array.isArray(responseData)) {
			returnData.push.apply(returnData, responseData as IDataObject[]);
		} else {
			returnData.push(responseData as IDataObject);
		}

		return [this.helpers.returnJsonArray(returnData)];
	}
}<|MERGE_RESOLUTION|>--- conflicted
+++ resolved
@@ -138,13 +138,13 @@
 			...meetingOperations,
 			...meetingFields,
 
-		// 	//MEETING REGISTRANTS
-		// 	...meetingRegistrantOperations,
-		// 	...meetingRegistrantFields,
-
-		// 	//WEBINARS
-		// 	...webinarOperations,
-		// 	...webinarFields,
+			// 	//MEETING REGISTRANTS
+			// 	...meetingRegistrantOperations,
+			// 	...meetingRegistrantFields,
+
+			// 	//WEBINARS
+			// 	...webinarOperations,
+			// 	...webinarFields,
 		]
 
 	};
@@ -279,17 +279,9 @@
 							settingValues.mute_upon_entry = settings.muteUponEntry as boolean;
 						}
 
-<<<<<<< HEAD
-					}
-					if (additionalFields.waitingRoom) {
-						settings.waiting_room = additionalFields.waitingRoom as boolean;
-
-					}
-=======
 						if (settings.watermark) {
 							settingValues.watermark = settings.watermark as boolean;
 						}
->>>>>>> 4555d6bf
 
 						if (settings.audio) {
 							settingValues.audio = settings.audio as string;
