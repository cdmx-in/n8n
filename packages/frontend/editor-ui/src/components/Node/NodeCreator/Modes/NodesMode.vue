<script setup lang="ts">
import { camelCase } from 'lodash-es';
import { computed } from 'vue';
import type {
	ActionTypeDescription,
	INodeCreateElement,
	NodeCreateElement,
	NodeFilterType,
} from '@/Interface';
import {
	TRIGGER_NODE_CREATOR_VIEW,
	HTTP_REQUEST_NODE_TYPE,
	WEBHOOK_NODE_TYPE,
	REGULAR_NODE_CREATOR_VIEW,
	AI_NODE_CREATOR_VIEW,
	AI_OTHERS_NODE_CREATOR_VIEW,
	HITL_SUBCATEGORY,
} from '@/constants';

import type { BaseTextKey } from '@/plugins/i18n';
import { useNodeCreatorStore } from '@/stores/nodeCreator.store';

import { TriggerView, RegularView, AIView, AINodesView } from '../viewsData';
import { flattenCreateElements, transformNodeType } from '../utils';
import { useViewStacks } from '../composables/useViewStacks';
import { useKeyboardNavigation } from '../composables/useKeyboardNavigation';
import ItemsRenderer from '../Renderers/ItemsRenderer.vue';
import CategorizedItemsRenderer from '../Renderers/CategorizedItemsRenderer.vue';
import NoResults from '../Panel/NoResults.vue';
import { useI18n } from '@/composables/useI18n';
<<<<<<< HEAD
import { useUIStore } from '@/stores/ui.store';
=======
import { getNodeIconSource } from '@/utils/nodeIcon';
>>>>>>> 380d032d
import { useActions } from '../composables/useActions';
import { SEND_AND_WAIT_OPERATION, type INodeParameters } from 'n8n-workflow';

import { isCommunityPackageName } from '@/utils/nodeTypesUtils';

export interface Props {
	rootView: 'trigger' | 'action';
}

const emit = defineEmits<{
	nodeTypeSelected: [nodeTypes: string[]];
}>();

const i18n = useI18n();

const { mergedNodes, actions, onSubcategorySelected } = useNodeCreatorStore();
const { pushViewStack, popViewStack, pushCommunityNodeDetailsViewStack, prepareViewStackNodeIcon } =
	useViewStacks();
const { setAddedNodeActionParameters } = useActions();

const { registerKeyHook } = useKeyboardNavigation();

const activeViewStack = computed(() => useViewStacks().activeViewStack);

const additionalSearchItems = computed(() => useViewStacks().additionalSearchItems);

const isSearchResultEmpty = computed(() => {
	return (
		(activeViewStack.value.items || []).length === 0 &&
		additionalSearchItems.value.items.length + additionalSearchItems.value.communityItems.length ===
			0
	);
});

function getFilteredActions(node: NodeCreateElement) {
	const nodeActions = actions?.[node.key] || [];
	if (activeViewStack.value.subcategory === HITL_SUBCATEGORY) {
		return getHumanInTheLoopActions(nodeActions);
	}
	if (activeViewStack.value.actionsFilter) {
		return activeViewStack.value.actionsFilter(nodeActions);
	}
	return nodeActions;
}

function getHumanInTheLoopActions(nodeActions: ActionTypeDescription[]) {
	return nodeActions.filter((action) => action.actionKey === SEND_AND_WAIT_OPERATION);
}

function selectNodeType(nodeTypes: string[]) {
	emit('nodeTypeSelected', nodeTypes);
}

function onSelected(item: INodeCreateElement) {
	if (item.type === 'subcategory') {
		const subcategoryKey = camelCase(item.properties.title);
		const title = i18n.baseText(`nodeCreator.subcategoryNames.${subcategoryKey}` as BaseTextKey);

		// If the info message exists in locale, add it to the info field of the view
		const infoKey = `nodeCreator.subcategoryInfos.${subcategoryKey}` as BaseTextKey;
		const info = i18n.baseText(infoKey);
		const extendedInfo = info !== infoKey ? { info } : {};
		const nodeIcon = item.properties.icon
			? ({ type: 'icon', name: item.properties.icon } as const)
			: undefined;

		pushViewStack({
			subcategory: item.key,
			mode: 'nodes',
			title,
			nodeIcon,
			...extendedInfo,
			...(item.properties.panelClass ? { panelClass: item.properties.panelClass } : {}),
			rootView: activeViewStack.value.rootView,
			forceIncludeNodes: item.properties.forceIncludeNodes,
			baseFilter: baseSubcategoriesFilter,
			itemsMapper: subcategoriesMapper,
			sections: item.properties.sections,
		});

		onSubcategorySelected({
			subcategory: item.key,
		});
	}

	if (item.type === 'node') {
		const nodeActions = getFilteredActions(item);

		if (isCommunityPackageName(item.key) && !activeViewStack.value.communityNodeDetails) {
			const nodeIcon = prepareViewStackNodeIcon(
				item,
				useUIStore().appliedTheme,
				useRootStore().baseUrl,
			);
			pushCommunityNodeDetailsViewStack(item, nodeIcon, nodeActions);
			return;
		}

		// If there is only one action, use it
		if (nodeActions.length === 1) {
			selectNodeType([item.key]);
			setAddedNodeActionParameters({
				name: nodeActions[0].defaults.name ?? item.properties.displayName,
				key: item.key,
				value: nodeActions[0].values as INodeParameters,
			});
			return;
		}

		// Only show actions if there are more than one or if the view is not an AI subcategory
		if (nodeActions.length === 0 || activeViewStack.value.hideActions) {
			selectNodeType([item.key]);
			return;
		}

<<<<<<< HEAD
		const nodeIcon = prepareViewStackNodeIcon(
			item,
			useUIStore().appliedTheme,
			useRootStore().baseUrl,
		);

=======
>>>>>>> 380d032d
		const transformedActions = nodeActions?.map((a) =>
			transformNodeType(a, item.properties.displayName, 'action'),
		);

		pushViewStack({
			subcategory: item.properties.displayName,
			title: item.properties.displayName,
<<<<<<< HEAD
			nodeIcon,
=======
			nodeIcon: getNodeIconSource(item.properties),
>>>>>>> 380d032d
			rootView: activeViewStack.value.rootView,
			hasSearch: true,
			mode: 'actions',
			items: transformedActions,
		});
	}

	if (item.type === 'view') {
		const views = {
			[TRIGGER_NODE_CREATOR_VIEW]: TriggerView,
			[REGULAR_NODE_CREATOR_VIEW]: RegularView,
			[AI_NODE_CREATOR_VIEW]: AIView,
			[AI_OTHERS_NODE_CREATOR_VIEW]: AINodesView,
		};

		const itemKey = item.key as keyof typeof views;
		const matchedView = views[itemKey];

		if (!matchedView) {
			console.warn(`No view found for ${itemKey}`);
			return;
		}
		const view = matchedView(mergedNodes);

		pushViewStack({
			title: view.title,
			subtitle: view?.subtitle ?? '',
			info: view?.info ?? '',
			items: view.items as INodeCreateElement[],
			hasSearch: true,
			rootView: view.value as NodeFilterType,
			mode: 'nodes',
			// Root search should include all nodes
			searchItems: mergedNodes,
		});
	}

	if (item.type === 'link') {
		window.open(item.properties.url, '_blank');
	}
}

function subcategoriesMapper(item: INodeCreateElement) {
	if (item.type !== 'node') return item;

	const hasTriggerGroup = item.properties.group.includes('trigger');
	const nodeActions = getFilteredActions(item);
	const hasActions = nodeActions.length > 0;

	if (hasTriggerGroup && hasActions) {
		if (item.properties?.codex) {
			// Store the original name in the alias so we can search for it
			item.properties.codex.alias = [
				...(item.properties.codex?.alias || []),
				item.properties.displayName,
			];
		}
		item.properties.displayName = item.properties.displayName.replace(' Trigger', '');
	}
	return item;
}

function baseSubcategoriesFilter(item: INodeCreateElement): boolean {
	if (item.type === 'section') return true;
	if (item.type !== 'node') return false;

	const hasTriggerGroup = item.properties.group.includes('trigger');
	const nodeActions = getFilteredActions(item);
	const hasActions = nodeActions.length > 0;

	const isTriggerRootView = activeViewStack.value.rootView === TRIGGER_NODE_CREATOR_VIEW;
	if (isTriggerRootView) {
		return hasActions || hasTriggerGroup;
	}

	return hasActions || !hasTriggerGroup;
}

function arrowLeft() {
	popViewStack();
}

function onKeySelect(activeItemId: string) {
	const mergedItems = flattenCreateElements([
		...(activeViewStack.value.items ?? []),
		...(additionalSearchItems.value.items ?? []),
		...(additionalSearchItems.value.communityItems ?? []),
	]);

	const item = mergedItems.find((i) => i.uuid === activeItemId);
	if (!item) return;

	onSelected(item);
}

registerKeyHook('MainViewArrowRight', {
	keyboardKeys: ['ArrowRight', 'Enter'],
	condition: (type) => ['subcategory', 'node', 'link', 'view'].includes(type),
	handler: onKeySelect,
});

registerKeyHook('MainViewArrowLeft', {
	keyboardKeys: ['ArrowLeft'],
	condition: (type) => ['subcategory', 'node', 'link', 'view'].includes(type),
	handler: arrowLeft,
});
</script>

<template>
	<span>
		<!-- Main Node Items -->
		<ItemsRenderer
			v-memo="[activeViewStack.search]"
			:elements="activeViewStack.items"
			:class="$style.items"
			@selected="onSelected"
		>
			<template v-if="isSearchResultEmpty" #empty>
				<NoResults
					:root-view="activeViewStack.rootView"
					show-icon
					show-request
					@add-webhook-node="selectNodeType([WEBHOOK_NODE_TYPE])"
					@add-http-node="selectNodeType([HTTP_REQUEST_NODE_TYPE])"
				/>
			</template>
		</ItemsRenderer>

		<!-- Results in other categories -->
		<CategorizedItemsRenderer
			v-if="additionalSearchItems.items.length > 0"
			:elements="additionalSearchItems.items"
			:category="i18n.baseText('nodeCreator.categoryNames.otherCategories')"
			@selected="onSelected"
		>
		</CategorizedItemsRenderer>

		<!-- Results in communty nodes -->
		<CategorizedItemsRenderer
			v-if="additionalSearchItems.communityItems.length > 0"
			:elements="additionalSearchItems.communityItems"
			category="More from the community"
			@selected="onSelected"
			:expanded="true"
		>
		</CategorizedItemsRenderer>
	</span>
</template>

<style lang="scss" module>
.items {
	margin-bottom: var(--spacing-s);
}
</style><|MERGE_RESOLUTION|>--- conflicted
+++ resolved
@@ -28,11 +28,9 @@
 import CategorizedItemsRenderer from '../Renderers/CategorizedItemsRenderer.vue';
 import NoResults from '../Panel/NoResults.vue';
 import { useI18n } from '@/composables/useI18n';
-<<<<<<< HEAD
-import { useUIStore } from '@/stores/ui.store';
-=======
+
 import { getNodeIconSource } from '@/utils/nodeIcon';
->>>>>>> 380d032d
+
 import { useActions } from '../composables/useActions';
 import { SEND_AND_WAIT_OPERATION, type INodeParameters } from 'n8n-workflow';
 
@@ -49,8 +47,7 @@
 const i18n = useI18n();
 
 const { mergedNodes, actions, onSubcategorySelected } = useNodeCreatorStore();
-const { pushViewStack, popViewStack, pushCommunityNodeDetailsViewStack, prepareViewStackNodeIcon } =
-	useViewStacks();
+const { pushViewStack, popViewStack, pushCommunityNodeDetailsViewStack } = useViewStacks();
 const { setAddedNodeActionParameters } = useActions();
 
 const { registerKeyHook } = useKeyboardNavigation();
@@ -122,12 +119,7 @@
 		const nodeActions = getFilteredActions(item);
 
 		if (isCommunityPackageName(item.key) && !activeViewStack.value.communityNodeDetails) {
-			const nodeIcon = prepareViewStackNodeIcon(
-				item,
-				useUIStore().appliedTheme,
-				useRootStore().baseUrl,
-			);
-			pushCommunityNodeDetailsViewStack(item, nodeIcon, nodeActions);
+			pushCommunityNodeDetailsViewStack(item, getNodeIconSource(item.properties), nodeActions);
 			return;
 		}
 
@@ -148,15 +140,6 @@
 			return;
 		}
 
-<<<<<<< HEAD
-		const nodeIcon = prepareViewStackNodeIcon(
-			item,
-			useUIStore().appliedTheme,
-			useRootStore().baseUrl,
-		);
-
-=======
->>>>>>> 380d032d
 		const transformedActions = nodeActions?.map((a) =>
 			transformNodeType(a, item.properties.displayName, 'action'),
 		);
@@ -164,11 +147,7 @@
 		pushViewStack({
 			subcategory: item.properties.displayName,
 			title: item.properties.displayName,
-<<<<<<< HEAD
-			nodeIcon,
-=======
 			nodeIcon: getNodeIconSource(item.properties),
->>>>>>> 380d032d
 			rootView: activeViewStack.value.rootView,
 			hasSearch: true,
 			mode: 'actions',
