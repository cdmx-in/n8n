<template>
	<div :class="$style.searchContainer">
		<div :class="{ [$style.prefix]: true, [$style.active]: value.length > 0 }">
			<font-awesome-icon icon="search" size="sm" />
		</div>
		<div :class="$style.text">
			<input
				:placeholder="$locale.baseText('nodeCreator.searchBar.searchNodes')"
				ref="input"
				:value="value"
				@input="onInput"
			/>
		</div>
		<div :class="$style.suffix" v-if="value.length > 0" @click="clear">
			<button :class="[$style.clear, $style.clickable]">
				<font-awesome-icon icon="times-circle" />
			</button>
		</div>
	</div>
</template>

<script lang="ts">
import Vue, { PropType } from 'vue';
import mixins from 'vue-typed-mixins';

import { externalHooks } from '@/components/mixins/externalHooks';

export default mixins(externalHooks).extend({
	name: "SearchBar",
	props: {
		value: {
			type: String,
		},
		eventBus: {
			type: Object as PropType<Vue>,
		},
	},
	mounted() {
		if (this.eventBus) {
			this.eventBus.$on("focus", this.focus);
		}
		setTimeout(this.focus, 0);

		this.$externalHooks().run('nodeCreator_searchBar.mount', { inputRef: this.$refs['input'] });
	},
	methods: {
		focus() {
			const input = this.$refs.input as HTMLInputElement;
			if (input) {
				input.focus();
			}
		},
		onInput(event: InputEvent) {
			const input = event.target as HTMLInputElement;
			this.$emit("input", input.value);
		},
		clear() {
			this.$emit("input", "");
		},
	},
	beforeDestroy() {
		if (this.eventBus) {
			this.eventBus.$off("focus", this.focus);
		}
	},
});
</script>

<style lang="scss" module>
.searchContainer {
	display: flex;
	height: 40px;
	padding: var(--spacing-s) var(--spacing-xs);
	align-items: center;
<<<<<<< HEAD
	border: 1px solid $--node-creator-border-color;
	background-color: $--node-creator-search-background-color;
	color: $--node-creator-search-placeholder-color;
	border-radius: 4px;
	margin: var(--spacing-s);
	filter: drop-shadow(0px 2px 5px rgba(46, 46, 50, 0.04));
=======
	padding-left: 14px;
	padding-right: 20px;
	border-bottom: 1px solid $node-creator-border-color;
	background-color: $node-creator-search-background-color;
	color: $node-creator-search-placeholder-color;
>>>>>>> a751fd3c
}

.prefix {
	text-align: center;
	font-size: var(--font-size-m);
	margin-right: var(--spacing-xs);

	&.active {
		color: $color-primary !important;
	}
}

.text {
	flex-grow: 1;

	input {
		width: 100%;
		border: none;
		outline: none;
		font-size: var(--font-size-s);
		appearance: none;
		background-color: var(--color-background-xlight);
		color: var(--color-text-dark);

		&::placeholder,
		&::-webkit-input-placeholder {
			color: $node-creator-search-placeholder-color;
		}
	}
}

.suffix {
	min-width: 20px;
	text-align: right;
	display: inline-block;
}

.clear {
<<<<<<< HEAD
	background-color: $--node-creator-search-clear-color;
	padding: 0;
	border: none;
	cursor: pointer;

	svg path {
		fill: $--node-creator-search-clear-background-color;
=======
	background-color: $node-creator-search-clear-background-color;
	border-radius: 50%;
	height: 16px;
	width: 16px;
	font-size: 16px;
	color: $node-creator-search-background-color;
	display: inline-flex;
	align-items: center;

	&:hover {
		background-color: $node-creator-search-clear-background-color-hover;
>>>>>>> a751fd3c
	}

	&:hover svg path {
		fill: $--node-creator-search-clear-background-color-hover;
	}
}
</style><|MERGE_RESOLUTION|>--- conflicted
+++ resolved
@@ -72,20 +72,12 @@
 	height: 40px;
 	padding: var(--spacing-s) var(--spacing-xs);
 	align-items: center;
-<<<<<<< HEAD
-	border: 1px solid $--node-creator-border-color;
-	background-color: $--node-creator-search-background-color;
-	color: $--node-creator-search-placeholder-color;
+	border: 1px solid $node-creator-border-color;
+	background-color: $node-creator-search-background-color;
+	color: $node-creator-search-placeholder-color;
 	border-radius: 4px;
 	margin: var(--spacing-s);
 	filter: drop-shadow(0px 2px 5px rgba(46, 46, 50, 0.04));
-=======
-	padding-left: 14px;
-	padding-right: 20px;
-	border-bottom: 1px solid $node-creator-border-color;
-	background-color: $node-creator-search-background-color;
-	color: $node-creator-search-placeholder-color;
->>>>>>> a751fd3c
 }
 
 .prefix {
@@ -124,31 +116,17 @@
 }
 
 .clear {
-<<<<<<< HEAD
-	background-color: $--node-creator-search-clear-color;
+	background-color: $node-creator-search-clear-color;
 	padding: 0;
 	border: none;
 	cursor: pointer;
 
 	svg path {
-		fill: $--node-creator-search-clear-background-color;
-=======
-	background-color: $node-creator-search-clear-background-color;
-	border-radius: 50%;
-	height: 16px;
-	width: 16px;
-	font-size: 16px;
-	color: $node-creator-search-background-color;
-	display: inline-flex;
-	align-items: center;
-
-	&:hover {
-		background-color: $node-creator-search-clear-background-color-hover;
->>>>>>> a751fd3c
+		fill: $node-creator-search-clear-background-color;
 	}
 
 	&:hover svg path {
-		fill: $--node-creator-search-clear-background-color-hover;
+		fill: $node-creator-search-clear-background-color-hover;
 	}
 }
 </style>