<template>
	<div ref="nodeViewRootRef" :class="$style['content']">
		<div
			id="node-view-root"
			class="node-view-root do-not-select"
			data-test-id="node-view-root"
			@dragover="onDragOver"
			@drop="onDrop"
		>
			<div
				v-touch:tap="touchTap"
				class="node-view-wrapper"
				:class="workflowClasses"
				data-test-id="node-view-wrapper"
				@touchstart="mouseDown"
				@touchend="mouseUp"
				@touchmove="canvasPanning.onMouseMove"
				@mousedown="mouseDown"
				@mouseup="mouseUp"
				@contextmenu="contextMenu.open"
				@wheel="canvasStore.wheelScroll"
			>
				<div
					id="node-view-background"
					class="node-view-background"
					:style="backgroundStyle"
					data-test-id="node-view-background"
				/>
				<div
					id="node-view"
					ref="nodeViewRef"
					class="node-view"
					:style="workflowStyle"
					data-test-id="node-view"
				>
					<CanvasAddButton
						v-show="showCanvasAddButton"
						ref="canvasAddButton"
						:style="canvasAddButtonStyle"
						:show-tooltip="!containsTrigger && showTriggerMissingTooltip"
						:position="canvasStore.canvasAddButtonPosition"
						data-test-id="canvas-add-button"
						@click="onCanvasAddButtonCLick"
						@hook:mounted="canvasStore.setRecenteredCanvasAddButtonPosition"
					/>
					<Node
						v-for="nodeData in nodesToRender"
						:key="`${nodeData.id}_node`"
						:name="nodeData.name"
						:is-read-only="isReadOnlyRoute || readOnlyEnv"
						:instance="instance"
						:is-active="!!activeNode && activeNode.name === nodeData.name"
						:hide-actions="pullConnActive"
						:is-production-execution-preview="isProductionExecutionPreview"
						:workflow="currentWorkflowObject"
						:disable-pointer-events="!canOpenNDV"
						:hide-node-issues="hideNodeIssues"
						@deselect-all-nodes="deselectAllNodes"
						@deselect-node="nodeDeselectedByName"
						@node-selected="nodeSelectedByName"
						@run-workflow="onRunNode"
						@moved="onNodeMoved"
						@run="onNodeRun"
						@remove-node="(name) => removeNode(name, true)"
						@toggle-disable-node="(node) => toggleActivationNodes([node])"
					>
						<template #custom-tooltip>
							<span
								v-text="$locale.baseText('nodeView.placeholderNode.addTriggerNodeBeforeExecuting')"
							/>
						</template>
					</Node>
					<Sticky
						v-for="stickyData in stickiesToRender"
						:key="`${stickyData.id}_sticky`"
						:name="stickyData.name"
						:workflow="currentWorkflowObject"
						:is-read-only="isReadOnlyRoute || readOnlyEnv"
						:instance="instance"
						:is-active="!!activeNode && activeNode.name === stickyData.name"
						:node-view-scale="nodeViewScale"
						:grid-size="GRID_SIZE"
						:hide-actions="pullConnActive"
						@deselect-all-nodes="deselectAllNodes"
						@deselect-node="nodeDeselectedByName"
						@node-selected="nodeSelectedByName"
						@remove-node="(name) => removeNode(name, true)"
					/>
				</div>
			</div>
			<NodeDetailsView
				:read-only="isReadOnlyRoute || readOnlyEnv"
				:renaming="renamingActive"
				:is-production-execution-preview="isProductionExecutionPreview"
				@redraw-node="redrawNode"
				@switch-selected-node="onSwitchSelectedNode"
				@open-connection-node-creator="onOpenConnectionNodeCreator"
				@value-changed="valueChanged"
				@stop-execution="stopExecution"
				@save-keyboard-shortcut="onSaveKeyboardShortcut"
			/>
			<Suspense>
				<div :class="$style.setupCredentialsButtonWrapper">
					<SetupWorkflowCredentialsButton />
				</div>
			</Suspense>
			<Suspense>
				<NodeCreation
					v-if="!isReadOnlyRoute && !readOnlyEnv"
					:create-node-active="createNodeActive"
					:node-view-scale="nodeViewScale"
					@toggle-node-creator="onToggleNodeCreator"
					@add-nodes="onAddNodes"
				/>
			</Suspense>
			<Suspense>
				<CanvasControls />
			</Suspense>
			<Suspense>
				<ContextMenu @action="onContextMenuAction" />
			</Suspense>
			<Suspense>
				<NextStepPopup v-show="isNextStepPopupVisible" @option-selected="onNextStepSelected" />
			</Suspense>
			<div v-if="!isReadOnlyRoute && !readOnlyEnv" class="workflow-execute-wrapper">
				<span
					v-if="!isManualChatOnly"
					@mouseenter="showTriggerMissingToltip(true)"
					@mouseleave="showTriggerMissingToltip(false)"
					@click="onRunContainerClick"
				>
					<KeyboardShortcutTooltip
						:label="runButtonText"
						:shortcut="{ metaKey: true, keys: ['↵'] }"
					>
						<n8n-button
							:loading="workflowRunning"
							:label="runButtonText"
							size="large"
							icon="flask"
							type="primary"
							:disabled="isExecutionDisabled"
							data-test-id="execute-workflow-button"
							@click.stop="onRunWorkflow"
						/>
					</KeyboardShortcutTooltip>
				</span>

				<n8n-button
					v-if="containsChatNodes"
					label="Chat"
					size="large"
					icon="comment"
					type="primary"
					data-test-id="workflow-chat-button"
					@click.stop="onOpenChat"
				/>

				<n8n-icon-button
					v-if="workflowRunning === true && !executionWaitingForWebhook"
					icon="stop"
					size="large"
					class="stop-execution"
					type="secondary"
					:title="
						stopExecutionInProgress
							? $locale.baseText('nodeView.stoppingCurrentExecution')
							: $locale.baseText('nodeView.stopCurrentExecution')
					"
					:loading="stopExecutionInProgress"
					data-test-id="stop-execution-button"
					@click.stop="stopExecution"
				/>

				<n8n-icon-button
					v-if="workflowRunning === true && executionWaitingForWebhook === true"
					class="stop-execution"
					icon="stop"
					size="large"
					:title="$locale.baseText('nodeView.stopWaitingForWebhookCall')"
					type="secondary"
					data-test-id="stop-execution-waiting-for-webhook-button"
					@click.stop="stopWaitingForWebhook"
				/>

				<n8n-icon-button
					v-if="
						!isReadOnlyRoute &&
						!readOnlyEnv &&
						workflowExecution &&
						!workflowRunning &&
						!allTriggersDisabled
					"
					:title="$locale.baseText('nodeView.deletesTheCurrentExecutionData')"
					icon="trash"
					size="large"
					data-test-id="clear-execution-data-button"
					@click.stop="clearExecutionData"
				/>
			</div>
		</div>
	</div>
</template>

<script lang="ts">
import { defineAsyncComponent, defineComponent, nextTick, ref } from 'vue';
import { mapStores, storeToRefs } from 'pinia';

import type {
	Endpoint,
	Connection,
	ConnectionEstablishedParams,
	BeforeDropParams,
	ConnectionDetachedParams,
	ConnectionMovedParams,
	ComponentParameters,
} from '@jsplumb/core';
import {
	EVENT_CONNECTION,
	EVENT_CONNECTION_DETACHED,
	EVENT_CONNECTION_MOVED,
	INTERCEPT_BEFORE_DROP,
} from '@jsplumb/core';
import type { MessageBoxInputData, ElNotification } from 'element-plus';

import {
	FIRST_ONBOARDING_PROMPT_TIMEOUT,
	MAIN_HEADER_TABS,
	MODAL_CANCEL,
	MODAL_CLOSE,
	MODAL_CONFIRM,
	ONBOARDING_CALL_SIGNUP_MODAL_KEY,
	ONBOARDING_PROMPT_TIMEBOX,
	PLACEHOLDER_EMPTY_WORKFLOW_ID,
	QUICKSTART_NOTE_NAME,
	START_NODE_TYPE,
	STICKY_NODE_TYPE,
	VIEWS,
	WEBHOOK_NODE_TYPE,
	FORM_TRIGGER_NODE_TYPE,
	TRIGGER_NODE_CREATOR_VIEW,
	EnterpriseEditionFeature,
	REGULAR_NODE_CREATOR_VIEW,
	NODE_CREATOR_OPEN_SOURCES,
	CHAT_TRIGGER_NODE_TYPE,
	MANUAL_CHAT_TRIGGER_NODE_TYPE,
	WORKFLOW_LM_CHAT_MODAL_KEY,
	AI_NODE_CREATOR_VIEW,
	DRAG_EVENT_DATA_KEY,
	UPDATE_WEBHOOK_ID_NODE_TYPES,
	TIME,
	AI_ASSISTANT_LOCAL_STORAGE_KEY,
	CANVAS_AUTO_ADD_MANUAL_TRIGGER_EXPERIMENT,
} from '@/constants';

import useGlobalLinkActions from '@/composables/useGlobalLinkActions';
import { useNodeHelpers } from '@/composables/useNodeHelpers';
import useCanvasMouseSelect from '@/composables/useCanvasMouseSelect';
import { useExecutionDebugging } from '@/composables/useExecutionDebugging';
import { useTitleChange } from '@/composables/useTitleChange';
import { useDataSchema } from '@/composables/useDataSchema';
import { type ContextMenuAction, useContextMenu } from '@/composables/useContextMenu';
import { useUniqueNodeName } from '@/composables/useUniqueNodeName';
import { useI18n } from '@/composables/useI18n';
import { useMessage } from '@/composables/useMessage';
import { useToast } from '@/composables/useToast';

import NodeDetailsView from '@/components/NodeDetailsView.vue';
import ContextMenu from '@/components/ContextMenu/ContextMenu.vue';
import Node from '@/components/Node.vue';
import Sticky from '@/components/Sticky.vue';
import CanvasAddButton from './CanvasAddButton.vue';
import KeyboardShortcutTooltip from '@/components/KeyboardShortcutTooltip.vue';
import NextStepPopup from '@/components/AIAssistantChat/NextStepPopup.vue';
import { v4 as uuid } from 'uuid';
import type {
	IConnection,
	IConnections,
	IDataObject,
	ExecutionSummary,
	INode,
	INodeConnections,
	INodeCredentialsDetails,
	INodeInputConfiguration,
	INodeTypeDescription,
	INodeTypeNameVersion,
	IPinData,
	ITaskData,
	ITelemetryTrackProperties,
	IWorkflowBase,
	Workflow,
	ConnectionTypes,
	INodeOutputConfiguration,
	IRun,
} from 'n8n-workflow';
import {
	deepCopy,
	jsonParse,
	NodeConnectionType,
	NodeHelpers,
	TelemetryHelpers,
} from 'n8n-workflow';
import type {
	NewConnectionInfo,
	ICredentialsResponse,
	IExecutionResponse,
	IWorkflowDb,
	IWorkflowData,
	INodeUi,
	IUpdateInformation,
	IWorkflowDataUpdate,
	XYPosition,
	ITag,
	INewWorkflowData,
	IWorkflowTemplate,
	IWorkflowToShare,
	IUser,
	INodeUpdatePropertiesInformation,
	NodeCreatorOpenSource,
	AddedNodesAndConnections,
	ToggleNodeCreatorOptions,
	IPushDataExecutionFinished,
	AIAssistantConnectionInfo,
} from '@/Interface';

import { type Route, type RawLocation, useRouter } from 'vue-router';
import { dataPinningEventBus, nodeViewEventBus } from '@/event-bus';
import { useCanvasStore } from '@/stores/canvas.store';
import { useCollaborationStore } from '@/stores/collaboration.store';
import { useCredentialsStore } from '@/stores/credentials.store';
import { useEnvironmentsStore } from '@/stores/environments.ee.store';
import { useExternalSecretsStore } from '@/stores/externalSecrets.ee.store';
import { useHistoryStore } from '@/stores/history.store';
import { useNDVStore } from '@/stores/ndv.store';
import { useNodeCreatorStore } from '@/stores/nodeCreator.store';
import { useNodeTypesStore } from '@/stores/nodeTypes.store';
import { usePushConnectionStore } from '@/stores/pushConnection.store';
import { useRootStore } from '@/stores/n8nRoot.store';
import { useSegment } from '@/stores/segment.store';
import { useSettingsStore } from '@/stores/settings.store';
import { useTagsStore } from '@/stores/tags.store';
import { useTemplatesStore } from '@/stores/templates.store';
import { useUIStore } from '@/stores/ui.store';
import { useUsersStore } from '@/stores/users.store';
import { useWorkflowsEEStore } from '@/stores/workflows.ee.store';
import { useWorkflowsStore } from '@/stores/workflows.store';
import * as NodeViewUtils from '@/utils/nodeViewUtils';
import { getAccountAge } from '@/utils/userUtils';
import { getConnectionInfo, getNodeViewTab } from '@/utils/canvasUtils';
import {
	AddConnectionCommand,
	AddNodeCommand,
	MoveNodeCommand,
	RemoveConnectionCommand,
	RemoveNodeCommand,
	RenameNodeCommand,
	historyBus,
} from '@/models/history';
import type { BrowserJsPlumbInstance } from '@jsplumb/browser-ui';
import {
	EVENT_ENDPOINT_MOUSEOVER,
	EVENT_ENDPOINT_MOUSEOUT,
	EVENT_DRAG_MOVE,
	EVENT_CONNECTION_DRAG,
	EVENT_CONNECTION_ABORT,
	EVENT_CONNECTION_MOUSEOUT,
	EVENT_CONNECTION_MOUSEOVER,
	ready,
} from '@jsplumb/browser-ui';
import type { N8nPlusEndpoint } from '@/plugins/jsplumb/N8nPlusEndpointType';
import {
	N8nPlusEndpointType,
	EVENT_PLUS_ENDPOINT_CLICK,
} from '@/plugins/jsplumb/N8nPlusEndpointType';
import type { N8nAddInputEndpoint } from '@/plugins/jsplumb/N8nAddInputEndpointType';
import {
	EVENT_ADD_INPUT_ENDPOINT_CLICK,
	N8nAddInputEndpointType,
} from '@/plugins/jsplumb/N8nAddInputEndpointType';
import { sourceControlEventBus } from '@/event-bus/source-control';
import { getConnectorPaintStyleData, OVERLAY_ENDPOINT_ARROW_ID } from '@/utils/nodeViewUtils';
import { useViewStacks } from '@/components/Node/NodeCreator/composables/useViewStacks';
import { useExternalHooks } from '@/composables/useExternalHooks';
import { useClipboard } from '@/composables/useClipboard';
import { usePinnedData } from '@/composables/usePinnedData';
import { useSourceControlStore } from '@/stores/sourceControl.store';
import { useDeviceSupport } from 'n8n-design-system';
import { useDebounce } from '@/composables/useDebounce';
import { useExecutionsStore } from '@/stores/executions.store';
import { useCanvasPanning } from '@/composables/useCanvasPanning';
import { tryToParseNumber } from '@/utils/typesUtils';
import { useWorkflowHelpers } from '@/composables/useWorkflowHelpers';
import { useRunWorkflow } from '@/composables/useRunWorkflow';
import { useProjectsStore } from '@/features/projects/projects.store';
import type { ProjectSharingData } from '@/features/projects/projects.types';
import { useAIStore } from '@/stores/ai.store';
import { useStorage } from '@/composables/useStorage';
import { isJSPlumbEndpointElement } from '@/utils/typeGuards';
<<<<<<< HEAD
import { usePostHog } from '@/stores/posthog.store';
=======
import { ProjectTypes } from '@/features/projects/projects.utils';
>>>>>>> 1abb26e2

interface AddNodeOptions {
	position?: XYPosition;
	dragAndDrop?: boolean;
	name?: string;
}

const NodeCreation = defineAsyncComponent(
	async () => await import('@/components/Node/NodeCreation.vue'),
);
const CanvasControls = defineAsyncComponent(
	async () => await import('@/components/CanvasControls.vue'),
);
const SetupWorkflowCredentialsButton = defineAsyncComponent(
	async () =>
		await import('@/components/SetupWorkflowCredentialsButton/SetupWorkflowCredentialsButton.vue'),
);

export default defineComponent({
	name: 'NodeView',
	components: {
		NodeDetailsView,
		Node,
		Sticky,
		CanvasAddButton,
		KeyboardShortcutTooltip,
		NodeCreation,
		CanvasControls,
		ContextMenu,
		SetupWorkflowCredentialsButton,
		NextStepPopup,
	},
	async beforeRouteLeave(to, from, next) {
		if (
			getNodeViewTab(to) === MAIN_HEADER_TABS.EXECUTIONS ||
			from.name === VIEWS.TEMPLATE_IMPORT ||
			(getNodeViewTab(to) === MAIN_HEADER_TABS.WORKFLOW && from.name === VIEWS.EXECUTION_DEBUG)
		) {
			next();
			return;
		}
		if (this.uiStore.stateIsDirty && !this.readOnlyEnv) {
			const confirmModal = await this.confirm(
				this.$locale.baseText('generic.unsavedWork.confirmMessage.message'),
				{
					title: this.$locale.baseText('generic.unsavedWork.confirmMessage.headline'),
					type: 'warning',
					confirmButtonText: this.$locale.baseText(
						'generic.unsavedWork.confirmMessage.confirmButtonText',
					),
					cancelButtonText: this.$locale.baseText(
						'generic.unsavedWork.confirmMessage.cancelButtonText',
					),
					showClose: true,
				},
			);
			if (confirmModal === MODAL_CONFIRM) {
				// Make sure workflow id is empty when leaving the editor
				this.workflowsStore.setWorkflowId(PLACEHOLDER_EMPTY_WORKFLOW_ID);
				const saved = await this.workflowHelpers.saveCurrentWorkflow({}, false);
				if (saved) {
					await this.settingsStore.fetchPromptsData();
				}
				this.uiStore.stateIsDirty = false;

				if (from.name === VIEWS.NEW_WORKFLOW) {
					// Replace the current route with the new workflow route
					// before navigating to the new route when saving new workflow.
					await this.$router.replace(
						{ name: VIEWS.WORKFLOW, params: { name: this.currentWorkflow } },
						() => {
							// We can't use next() here since vue-router
							// would prevent the navigation with an error
							void this.$router.push(to as RawLocation);
						},
					);
				} else {
					this.collaborationStore.notifyWorkflowClosed(this.currentWorkflow);
					next();
				}
			} else if (confirmModal === MODAL_CANCEL) {
				this.collaborationStore.notifyWorkflowClosed(this.currentWorkflow);
				this.workflowsStore.setWorkflowId(PLACEHOLDER_EMPTY_WORKFLOW_ID);
				this.resetWorkspace();
				this.uiStore.stateIsDirty = false;
				next();
			}
		} else {
			this.collaborationStore.notifyWorkflowClosed(this.currentWorkflow);
			next();
		}
	},
	setup() {
		const nodeViewRootRef = ref(null);
		const nodeViewRef = ref(null);
		const onMouseMoveEnd = ref(null);
		const router = useRouter();

		const ndvStore = useNDVStore();
		const externalHooks = useExternalHooks();
		const locale = useI18n();
		const contextMenu = useContextMenu();
		const dataSchema = useDataSchema();
		const nodeHelpers = useNodeHelpers();
		const clipboard = useClipboard();
		const { activeNode } = storeToRefs(ndvStore);
		const pinnedData = usePinnedData(activeNode);
		const deviceSupport = useDeviceSupport();
		const { callDebounced } = useDebounce();
		const canvasPanning = useCanvasPanning(nodeViewRootRef, { onMouseMoveEnd });
		const workflowHelpers = useWorkflowHelpers({ router });
		const { runWorkflow, stopCurrentExecution } = useRunWorkflow({ router });

		return {
			locale,
			contextMenu,
			dataSchema,
			nodeHelpers,
			externalHooks,
			clipboard,
			pinnedData,
			deviceSupport,
			canvasPanning,
			nodeViewRootRef,
			nodeViewRef,
			onMouseMoveEnd,
			workflowHelpers,
			runWorkflow,
			stopCurrentExecution,
			callDebounced,
			...useCanvasMouseSelect(),
			...useGlobalLinkActions(),
			...useTitleChange(),
			...useToast(),
			...useMessage(),
			...useUniqueNodeName(),
			...useExecutionDebugging(),
		};
	},
	watch: {
		// Listen to route changes and load the workflow accordingly
		async $route(to: Route, from: Route) {
			this.readOnlyEnvRouteCheck();

			const currentTab = getNodeViewTab(to);
			const nodeViewNotInitialized = !this.uiStore.nodeViewInitialized;
			let workflowChanged =
				from.params.name !== to.params.name &&
				// Both 'new' and __EMPTY__ are new workflow names, so ignore them when detecting if wf changed
				!(from.params.name === 'new' && this.currentWorkflow === PLACEHOLDER_EMPTY_WORKFLOW_ID) &&
				!(from.name === VIEWS.NEW_WORKFLOW) &&
				// Also ignore if workflow id changes when saving new workflow
				to.params.action !== 'workflowSave';
			const isOpeningTemplate = to.name === VIEWS.TEMPLATE_IMPORT;

			// When entering this tab:
			if (currentTab === MAIN_HEADER_TABS.WORKFLOW || isOpeningTemplate) {
				if (workflowChanged || nodeViewNotInitialized || isOpeningTemplate) {
					this.canvasStore.startLoading();
					if (nodeViewNotInitialized) {
						const previousDirtyState = this.uiStore.stateIsDirty;
						this.resetWorkspace();
						this.uiStore.stateIsDirty = previousDirtyState;
					}
					await this.initView();
					this.canvasStore.stopLoading();
					if (this.blankRedirect) {
						this.blankRedirect = false;
					}
				}
				await this.checkAndInitDebugMode();
			}
			// Also, when landing on executions tab, check if workflow data is changed
			if (currentTab === MAIN_HEADER_TABS.EXECUTIONS) {
				workflowChanged =
					from.params.name !== to.params.name &&
					!(to.params.name === 'new' && from.params.name === undefined);
				if (workflowChanged) {
					// This will trigger node view to update next time workflow tab is opened
					this.uiStore.nodeViewInitialized = false;
				}
			}
		},
		activeNode() {
			// When a node gets set as active deactivate the create-menu
			this.createNodeActive = false;
		},
		containsTrigger(containsTrigger) {
			// Re-center CanvasAddButton if there's no triggers
			if (containsTrigger === false)
				this.canvasStore.setRecenteredCanvasAddButtonPosition(this.getNodeViewOffsetPosition);
		},
		nodeViewScale(newScale) {
			const elementRef = this.nodeViewRef as HTMLDivElement | undefined;
			if (elementRef) {
				elementRef.style.transform = `scale(${newScale})`;
			}
		},
	},
	errorCaptured: (err, vm, info) => {
		console.error('errorCaptured');
		console.error(err);
	},
	computed: {
		...mapStores(
			useCanvasStore,
			useTagsStore,
			useCredentialsStore,
			useNodeCreatorStore,
			useNodeTypesStore,
			useNDVStore,
			useRootStore,
			useSettingsStore,
			useTemplatesStore,
			useUIStore,
			useWorkflowsStore,
			useUsersStore,
			useNodeCreatorStore,
			useEnvironmentsStore,
			useWorkflowsEEStore,
			useHistoryStore,
			useExternalSecretsStore,
			useCollaborationStore,
			usePushConnectionStore,
			useSourceControlStore,
			useExecutionsStore,
			useProjectsStore,
			useAIStore,
		),
		nativelyNumberSuffixedDefaults(): string[] {
			return this.nodeTypesStore.nativelyNumberSuffixedDefaults;
		},
		currentUser(): IUser | null {
			return this.usersStore.currentUser;
		},
		activeNode(): INodeUi | null {
			return this.ndvStore.activeNode;
		},
		executionWaitingForWebhook(): boolean {
			return this.workflowsStore.executionWaitingForWebhook;
		},
		isDemo(): boolean {
			return this.$route.name === VIEWS.DEMO;
		},
		showCanvasAddButton(): boolean {
			return !this.isLoading && !this.containsTrigger && !this.isDemo && !this.readOnlyEnv;
		},
		lastSelectedNode(): INodeUi | null {
			return this.uiStore.getLastSelectedNode;
		},
		nodes(): INodeUi[] {
			return this.workflowsStore.allNodes;
		},
		nodesToRender(): INodeUi[] {
			return this.workflowsStore.allNodes.filter((node) => node.type !== STICKY_NODE_TYPE);
		},
		stickiesToRender(): INodeUi[] {
			return this.workflowsStore.allNodes.filter((node) => node.type === STICKY_NODE_TYPE);
		},
		runButtonText(): string {
			if (!this.workflowRunning) {
				return this.$locale.baseText('nodeView.runButtonText.executeWorkflow');
			}

			if (this.executionWaitingForWebhook) {
				return this.$locale.baseText('nodeView.runButtonText.waitingForTriggerEvent');
			}

			return this.$locale.baseText('nodeView.runButtonText.executingWorkflow');
		},
		workflowStyle(): object {
			const offsetPosition = this.uiStore.nodeViewOffsetPosition;
			return {
				left: offsetPosition[0] + 'px',
				top: offsetPosition[1] + 'px',
			};
		},
		canvasAddButtonStyle(): object {
			return {
				'pointer-events': this.createNodeActive ? 'none' : 'all',
			};
		},
		backgroundStyle(): object {
			return NodeViewUtils.getBackgroundStyles(
				this.nodeViewScale,
				this.uiStore.nodeViewOffsetPosition,
				this.isExecutionPreview,
			);
		},
		workflowClasses() {
			const returnClasses = [];
			if (this.ctrlKeyPressed || this.moveCanvasKeyPressed) {
				if (this.uiStore.nodeViewMoveInProgress) {
					returnClasses.push('move-in-process');
				} else {
					returnClasses.push('move-active');
				}
			}
			if (this.selectActive || this.ctrlKeyPressed || this.moveCanvasKeyPressed) {
				// Makes sure that nothing gets selected while select or move is active
				returnClasses.push('do-not-select');
			}

			if (this.connectionDragScope.type) {
				returnClasses.push('connection-drag-scope-active');
				returnClasses.push(`connection-drag-scope-active-type-${this.connectionDragScope.type}`);
				returnClasses.push(
					`connection-drag-scope-active-connection-${this.connectionDragScope.connection}`,
				);
			}

			return returnClasses;
		},
		workflowExecution(): IExecutionResponse | null {
			return this.workflowsStore.getWorkflowExecution;
		},
		workflowRunning(): boolean {
			return this.uiStore.isActionActive('workflowRunning');
		},
		currentWorkflow(): string {
			return this.$route.params.name || this.workflowsStore.workflowId;
		},
		workflowName(): string {
			return this.workflowsStore.workflowName;
		},
		allTriggersDisabled(): boolean {
			const disabledTriggerNodes = this.triggerNodes.filter((node) => node.disabled);
			return disabledTriggerNodes.length === this.triggerNodes.length;
		},
		triggerNodes(): INodeUi[] {
			return this.nodes.filter(
				(node) => node.type === START_NODE_TYPE || this.nodeTypesStore.isTriggerNode(node.type),
			);
		},
		containsTrigger(): boolean {
			return this.triggerNodes.length > 0;
		},
		containsChatNodes(): boolean {
			return (
				!this.executionWaitingForWebhook &&
				!!this.nodes.find(
					(node) =>
						[MANUAL_CHAT_TRIGGER_NODE_TYPE, CHAT_TRIGGER_NODE_TYPE].includes(node.type) &&
						node.disabled !== true,
				)
			);
		},
		isManualChatOnly(): boolean {
			return this.containsChatNodes && this.triggerNodes.length === 1;
		},
		isExecutionDisabled(): boolean {
			if (
				this.containsChatNodes &&
				this.triggerNodes.every((node) => node.disabled || node.type === CHAT_TRIGGER_NODE_TYPE)
			) {
				return true;
			}
			return !this.containsTrigger || this.allTriggersDisabled;
		},
		getNodeViewOffsetPosition(): XYPosition {
			return this.uiStore.nodeViewOffsetPosition;
		},
		nodeViewScale(): number {
			return this.canvasStore.nodeViewScale;
		},
		instance(): BrowserJsPlumbInstance {
			return this.canvasStore.jsPlumbInstance;
		},
		isLoading(): boolean {
			return this.canvasStore.isLoading;
		},
		currentWorkflowObject(): Workflow {
			return this.workflowsStore.getCurrentWorkflow();
		},
		readOnlyEnv(): boolean {
			return this.sourceControlStore.preferences.branchReadOnly;
		},
		isReadOnlyRoute() {
			return this.$route?.meta?.readOnlyCanvas === true;
		},
		isNextStepPopupVisible(): boolean {
			return this.aiStore.nextStepPopupConfig.open;
		},
		shouldShowNextStepDialog(): boolean {
			const userHasSeenAIAssistantExperiment =
				useStorage(AI_ASSISTANT_LOCAL_STORAGE_KEY).value === 'true';
			const experimentEnabled = this.aiStore.isAssistantExperimentEnabled;
			const isCloudDeployment = this.settingsStore.isCloudDeployment;
			return isCloudDeployment && experimentEnabled && !userHasSeenAIAssistantExperiment;
		},
	},
	data() {
		return {
			GRID_SIZE: NodeViewUtils.GRID_SIZE,
			STICKY_NODE_TYPE,
			createNodeActive: false,
			lastClickPosition: [450, 450] as XYPosition,
			ctrlKeyPressed: false,
			moveCanvasKeyPressed: false,
			stopExecutionInProgress: false,
			blankRedirect: false,
			credentialsUpdated: false,
			pullConnActiveNodeName: null as string | null,
			pullConnActive: false,
			dropPrevented: false,
			connectionDragScope: {
				type: null,
				connection: null,
			} as { type: string | null; connection: 'source' | 'target' | null },
			renamingActive: false,
			showStickyButton: false,
			isExecutionPreview: false,
			showTriggerMissingTooltip: false,
			workflowData: null as INewWorkflowData | null,
			activeConnection: null as null | Connection,
			isInsertingNodes: false,
			isProductionExecutionPreview: false,
			enterTimer: undefined as undefined | ReturnType<typeof setTimeout>,
			exitTimer: undefined as undefined | ReturnType<typeof setTimeout>,
			readOnlyNotification: null as null | typeof ElNotification,
			// jsplumb automatically deletes all loose connections which is in turn recorded
			// in undo history as a user action.
			// This should prevent automatically removed connections from populating undo stack
			suspendRecordingDetachedConnections: false,
			NODE_CREATOR_OPEN_SOURCES,
			eventsAttached: false,
			unloadTimeout: undefined as undefined | ReturnType<typeof setTimeout>,
			canOpenNDV: true,
			hideNodeIssues: false,
		};
	},
	async mounted() {
		// To be refactored (unref) when migrating to composition API
		this.onMouseMoveEnd = this.mouseUp;

		this.resetWorkspace();
		this.canvasStore.initInstance(this.nodeViewRef as HTMLElement);
		this.titleReset();

		window.addEventListener('message', this.onPostMessageReceived);

		this.clipboard.onPaste.value = this.onClipboardPasteEvent;

		this.canvasStore.startLoading();

		const loadPromises = (() => {
			if (this.settingsStore.isPreviewMode && this.isDemo) return [];
			const promises = [this.loadActiveWorkflows(), this.loadCredentialTypes()];
			if (this.settingsStore.isEnterpriseFeatureEnabled(EnterpriseEditionFeature.Variables)) {
				promises.push(this.loadVariables());
			}
			if (this.settingsStore.isEnterpriseFeatureEnabled(EnterpriseEditionFeature.ExternalSecrets)) {
				promises.push(this.loadSecrets());
			}
			return promises;
		})();

		if (this.nodeTypesStore.allNodeTypes.length === 0) {
			loadPromises.push(this.loadNodeTypes());
		}

		try {
			await Promise.all(loadPromises);
		} catch (error) {
			this.showError(
				error,
				this.$locale.baseText('nodeView.showError.mounted1.title'),
				this.$locale.baseText('nodeView.showError.mounted1.message') + ':',
			);
			return;
		}

		ready(async () => {
			try {
				try {
					this.bindCanvasEvents();
				} catch {} // This will break if mounted after jsplumb has been initiated from executions preview, so continue if it breaks
				await this.initView();
				if (window.parent) {
					window.parent.postMessage(
						JSON.stringify({ command: 'n8nReady', version: this.rootStore.versionCli }),
						'*',
					);
				}
			} catch (error) {
				this.showError(
					error,
					this.$locale.baseText('nodeView.showError.mounted2.title'),
					this.$locale.baseText('nodeView.showError.mounted2.message') + ':',
				);
			}
			this.canvasStore.stopLoading();

			setTimeout(() => {
				void this.usersStore.showPersonalizationSurvey();
				this.addPinDataConnections(this.workflowsStore.pinnedWorkflowData || ({} as IPinData));
			}, 0);
		});

		// TODO: This currently breaks since front-end hooks are still not updated to work with pinia store
		void this.externalHooks.run('nodeView.mount').catch((e) => {});

		if (
			this.currentUser?.personalizationAnswers !== null &&
			this.settingsStore.onboardingCallPromptEnabled &&
			this.currentUser &&
			getAccountAge(this.currentUser) <= ONBOARDING_PROMPT_TIMEBOX
		) {
			const onboardingResponse = await this.uiStore.getNextOnboardingPrompt();
			const promptTimeout =
				onboardingResponse?.toast_sequence_number === 1 ? FIRST_ONBOARDING_PROMPT_TIMEOUT : 1000;

			if (onboardingResponse?.title && onboardingResponse?.description) {
				setTimeout(async () => {
					this.showToast({
						type: 'info',
						title: onboardingResponse.title,
						message: onboardingResponse.description,
						duration: 0,
						customClass: 'clickable',
						closeOnClick: true,
						onClick: () => {
							this.$telemetry.track('user clicked onboarding toast', {
								seq_num: onboardingResponse.toast_sequence_number,
								title: onboardingResponse.title,
								description: onboardingResponse.description,
							});
							this.uiStore.openModal(ONBOARDING_CALL_SIGNUP_MODAL_KEY);
						},
					});
				}, promptTimeout);
			}
		}

		sourceControlEventBus.on('pull', this.onSourceControlPull);

		this.registerCustomAction({
			key: 'openNodeDetail',
			action: ({ node }: { node: string }) => {
				this.nodeSelectedByName(node, true);
			},
		});

		this.registerCustomAction({
			key: 'openSelectiveNodeCreator',
			action: this.openSelectiveNodeCreator,
		});

		this.registerCustomAction({
			key: 'showNodeCreator',
			action: () => {
				this.ndvStore.activeNodeName = null;

				void this.$nextTick(() => {
					this.showTriggerCreator(NODE_CREATOR_OPEN_SOURCES.TAB);
				});
			},
		});

		this.readOnlyEnvRouteCheck();
		this.canvasStore.isDemo = this.isDemo;
	},
	activated() {
		const openSideMenu = this.uiStore.addFirstStepOnLoad;
		if (openSideMenu) {
			this.showTriggerCreator(NODE_CREATOR_OPEN_SOURCES.TRIGGER_PLACEHOLDER_BUTTON);
		}
		this.uiStore.addFirstStepOnLoad = false;
		this.bindCanvasEvents();
		document.addEventListener('keydown', this.keyDown);
		document.addEventListener('keyup', this.keyUp);
		window.addEventListener('message', this.onPostMessageReceived);
		window.addEventListener('pageshow', this.onPageShow);

		nodeViewEventBus.on('newWorkflow', this.newWorkflow);
		nodeViewEventBus.on('importWorkflowData', this.onImportWorkflowDataEvent);
		nodeViewEventBus.on('importWorkflowUrl', this.onImportWorkflowUrlEvent);
		nodeViewEventBus.on('openChat', this.onOpenChat);
		historyBus.on('nodeMove', this.onMoveNode);
		historyBus.on('revertAddNode', this.onRevertAddNode);
		historyBus.on('revertRemoveNode', this.onRevertRemoveNode);
		historyBus.on('revertAddConnection', this.onRevertAddConnection);
		historyBus.on('revertRemoveConnection', this.onRevertRemoveConnection);
		historyBus.on('revertRenameNode', this.onRevertNameChange);
		historyBus.on('enableNodeToggle', this.onRevertEnableToggle);

		dataPinningEventBus.on('pin-data', this.addPinDataConnections);
		dataPinningEventBus.on('unpin-data', this.removePinDataConnections);
		nodeViewEventBus.on('saveWorkflow', this.saveCurrentWorkflowExternal);

		this.canvasStore.isDemo = this.isDemo;
	},
	deactivated() {
		this.unbindCanvasEvents();
		document.removeEventListener('keydown', this.keyDown);
		document.removeEventListener('keyup', this.keyUp);
		window.removeEventListener('message', this.onPostMessageReceived);
		window.removeEventListener('beforeunload', this.onBeforeUnload);
		window.removeEventListener('pageshow', this.onPageShow);

		nodeViewEventBus.off('newWorkflow', this.newWorkflow);
		nodeViewEventBus.off('importWorkflowData', this.onImportWorkflowDataEvent);
		nodeViewEventBus.off('importWorkflowUrl', this.onImportWorkflowUrlEvent);
		nodeViewEventBus.off('openChat', this.onOpenChat);
		historyBus.off('nodeMove', this.onMoveNode);
		historyBus.off('revertAddNode', this.onRevertAddNode);
		historyBus.off('revertRemoveNode', this.onRevertRemoveNode);
		historyBus.off('revertAddConnection', this.onRevertAddConnection);
		historyBus.off('revertRemoveConnection', this.onRevertRemoveConnection);
		historyBus.off('revertRenameNode', this.onRevertNameChange);
		historyBus.off('enableNodeToggle', this.onRevertEnableToggle);

		dataPinningEventBus.off('pin-data', this.addPinDataConnections);
		dataPinningEventBus.off('unpin-data', this.removePinDataConnections);
		nodeViewEventBus.off('saveWorkflow', this.saveCurrentWorkflowExternal);
	},
	beforeMount() {
		if (!this.isDemo) {
			this.pushStore.pushConnect();
		}
		this.collaborationStore.initialize();
	},
	beforeUnmount() {
		// Make sure the event listeners get removed again else we
		// could add up with them registered multiple times
		document.removeEventListener('keydown', this.keyDown);
		document.removeEventListener('keyup', this.keyUp);
		this.unregisterCustomAction('showNodeCreator');
		this.unregisterCustomAction('openNodeDetail');
		this.unregisterCustomAction('openSelectiveNodeCreator');

		if (!this.isDemo) {
			this.pushStore.pushDisconnect();
		}
		this.collaborationStore.terminate();

		this.resetWorkspace();
		this.instance.unbind();
		this.instance.destroy();
		this.uiStore.stateIsDirty = false;
		this.workflowsStore.resetChatMessages();
		window.removeEventListener('message', this.onPostMessageReceived);
		nodeViewEventBus.off('newWorkflow', this.newWorkflow);
		nodeViewEventBus.off('importWorkflowData', this.onImportWorkflowDataEvent);
		nodeViewEventBus.off('importWorkflowUrl', this.onImportWorkflowUrlEvent);
		this.workflowsStore.setWorkflowId(PLACEHOLDER_EMPTY_WORKFLOW_ID);
		sourceControlEventBus.off('pull', this.onSourceControlPull);
	},
	methods: {
		async openSelectiveNodeCreator({
			connectiontype,
			node,
			creatorview,
		}: {
			connectiontype: ConnectionTypes;
			node: string;
			creatorview?: string;
		}) {
			const nodeName = node ?? this.ndvStore.activeNodeName;
			const nodeData = nodeName ? this.workflowsStore.getNodeByName(nodeName) : null;

			this.ndvStore.activeNodeName = null;
			await this.redrawNode(node);
			// Wait for UI to update
			setTimeout(() => {
				if (creatorview) {
					this.onToggleNodeCreator({
						createNodeActive: true,
						nodeCreatorView: creatorview,
					});
				} else if (connectiontype && nodeData) {
					this.insertNodeAfterSelected({
						index: 0,
						endpointUuid: `${nodeData.id}-input${connectiontype}0`,
						eventSource: NODE_CREATOR_OPEN_SOURCES.NOTICE_ERROR_MESSAGE,
						outputType: connectiontype,
						sourceId: nodeData.id,
					});
				}
			});
		},
		editAllowedCheck(): boolean {
			if (this.readOnlyNotification?.visible) {
				return;
			}
			if (this.isReadOnlyRoute || this.readOnlyEnv) {
				this.readOnlyNotification = this.showMessage({
					title: this.$locale.baseText(
						this.readOnlyEnv
							? `readOnlyEnv.showMessage.${this.isReadOnlyRoute ? 'executions' : 'workflows'}.title`
							: 'readOnly.showMessage.executions.title',
					),
					message: this.$locale.baseText(
						this.readOnlyEnv
							? `readOnlyEnv.showMessage.${
									this.isReadOnlyRoute ? 'executions' : 'workflows'
								}.message`
							: 'readOnly.showMessage.executions.message',
					),
					type: 'info',
					dangerouslyUseHTMLString: true,
				});

				return false;
			}
			return true;
		},
		showTriggerMissingToltip(isVisible: boolean) {
			this.showTriggerMissingTooltip = isVisible;
		},
		onRunNode(nodeName: string, source: string) {
			const node = this.workflowsStore.getNodeByName(nodeName);
			const telemetryPayload = {
				node_type: node ? node.type : null,
				workflow_id: this.workflowsStore.workflowId,
				source: 'canvas',
				push_ref: this.ndvStore.pushRef,
			};
			this.$telemetry.track('User clicked execute node button', telemetryPayload);
			void this.externalHooks.run('nodeView.onRunNode', telemetryPayload);
			void this.runWorkflow({ destinationNode: nodeName, source });
		},
		async onOpenChat() {
			const telemetryPayload = {
				workflow_id: this.workflowsStore.workflowId,
			};
			this.$telemetry.track('User clicked chat open button', telemetryPayload);
			void this.externalHooks.run('nodeView.onOpenChat', telemetryPayload);
			this.uiStore.openModal(WORKFLOW_LM_CHAT_MODAL_KEY);
		},
		async onRunWorkflow() {
			void this.workflowHelpers.getWorkflowDataToSave().then((workflowData) => {
				const telemetryPayload = {
					workflow_id: this.workflowsStore.workflowId,
					node_graph_string: JSON.stringify(
						TelemetryHelpers.generateNodesGraph(
							workflowData as IWorkflowBase,
							this.workflowHelpers.getNodeTypes(),
							{ isCloudDeployment: this.settingsStore.isCloudDeployment },
						).nodeGraph,
					),
				};
				this.$telemetry.track('User clicked execute workflow button', telemetryPayload);
				void this.externalHooks.run('nodeView.onRunWorkflow', telemetryPayload);
			});

			await this.runWorkflow({});
			this.refreshEndpointsErrorsState();
		},
		resetEndpointsErrors() {
			const allEndpoints = Object.values(this.instance.getManagedElements()).flatMap(
				(el) => el.endpoints,
			);

			allEndpoints
				.filter((endpoint) => endpoint?.endpoint.type === N8nAddInputEndpointType)
				.forEach((endpoint) => {
					const n8nAddInputEndpoint = endpoint?.endpoint as N8nAddInputEndpoint;
					if (n8nAddInputEndpoint && (endpoint?.connections ?? []).length > 0) {
						n8nAddInputEndpoint.resetError();
					}
				});
		},
		refreshEndpointsErrorsState() {
			const nodeIssues = this.workflowsStore.allNodes.filter((n) => n.issues);
			// Set input color to red if there are issues
			this.resetEndpointsErrors();
			nodeIssues.forEach((node) => {
				const managedNode = this.instance.getManagedElement(node.id);
				const endpoints = this.instance.getEndpoints(managedNode);

				Object.keys(node?.issues?.input ?? {}).forEach((connectionType) => {
					const inputEndpointsWithIssues = endpoints.filter(
						(e) => e._defaultType.scope === connectionType,
					);
					inputEndpointsWithIssues.forEach((endpoint) => {
						const n8nAddInputEndpoint = endpoint?.endpoint as N8nAddInputEndpoint;
						if (n8nAddInputEndpoint) {
							n8nAddInputEndpoint.setError();
						}
					});
				});
			});
		},
		onRunContainerClick() {
			if (this.containsTrigger && !this.allTriggersDisabled) return;

			const message =
				this.containsTrigger && this.allTriggersDisabled
					? this.$locale.baseText('nodeView.addOrEnableTriggerNode')
					: this.$locale.baseText('nodeView.addATriggerNodeFirst');


			const notice = this.showMessage({
				type: 'info',
				title: this.$locale.baseText('nodeView.cantExecuteNoTrigger'),
				message,
				duration: 3000,
				onClick: () =>
					setTimeout(() => {
						// Close the creator panel if user clicked on the link
						if (this.createNodeActive) notice.close();
					}, 0),
				dangerouslyUseHTMLString: true,
			});
		},
		clearExecutionData() {
			this.workflowsStore.workflowExecutionData = null;
			this.nodeHelpers.updateNodesExecutionIssues();
		},
		async onSaveKeyboardShortcut(e: KeyboardEvent) {
			let saved = await this.workflowHelpers.saveCurrentWorkflow();
			if (saved) {
				await this.settingsStore.fetchPromptsData();

				if (this.$route.name === VIEWS.EXECUTION_DEBUG) {
					await this.$router.replace({
						name: VIEWS.WORKFLOW,
						params: { name: this.currentWorkflow },
					});
				}
			}
			if (this.activeNode) {
				// If NDV is open, save will not work from editable input fields
				// so don't show success message if this is true
				if (e.target instanceof HTMLInputElement) {
					saved = e.target.readOnly;
				} else {
					saved = true;
				}
				if (saved) {
					this.showMessage({
						title: this.$locale.baseText('generic.workflowSaved'),
						type: 'success',
					});
				}
			}
		},
		async onCanvasAddButtonCLick(event: PointerEvent) {
			if (event) {
				if (this.shouldShowNextStepDialog) {
					const newNodeButton = (event.target as HTMLElement).closest('button');
					if (newNodeButton) {
						this.aiStore.latestConnectionInfo = null;
						this.aiStore.openNextStepPopup(
							this.$locale.baseText('nextStepPopup.title.firstStep'),
							newNodeButton,
						);
					}
					return;
				}
				this.showTriggerCreator(NODE_CREATOR_OPEN_SOURCES.TRIGGER_PLACEHOLDER_BUTTON);
				return;
			}
		},
		onNextStepSelected(action: string) {
			if (action === 'choose') {
				const lastConnectionInfo = this.aiStore.latestConnectionInfo as NewConnectionInfo;
				if (lastConnectionInfo === null) {
					this.showTriggerCreator(NODE_CREATOR_OPEN_SOURCES.TRIGGER_PLACEHOLDER_BUTTON);
				} else {
					this.insertNodeAfterSelected(lastConnectionInfo);
				}
			}
		},
		showTriggerCreator(source: NodeCreatorOpenSource) {
			if (this.createNodeActive) return;

			this.ndvStore.activeNodeName = null;
			this.nodeCreatorStore.setSelectedView(TRIGGER_NODE_CREATOR_VIEW);
			this.nodeCreatorStore.setShowScrim(true);
			this.onToggleNodeCreator({
				source,
				createNodeActive: true,
				nodeCreatorView: TRIGGER_NODE_CREATOR_VIEW,
			});
		},
		async openExecution(executionId: string) {
			this.canvasStore.startLoading();
			this.resetWorkspace();
			let data: IExecutionResponse | undefined;
			try {
				data = await this.workflowsStore.getExecution(executionId);
			} catch (error) {
				this.showError(error, this.$locale.baseText('nodeView.showError.openExecution.title'));
				return;
			}
			if (data === undefined) {
				throw new Error(`Execution with id "${executionId}" could not be found!`);
			}
			this.workflowsStore.setWorkflowName({
				newName: data.workflowData.name,
				setStateDirty: false,
			});
			this.workflowsStore.setWorkflowId(PLACEHOLDER_EMPTY_WORKFLOW_ID);
			this.workflowsStore.setWorkflowExecutionData(data);
			if (data.workflowData.pinData) {
				this.workflowsStore.setWorkflowPinData(data.workflowData.pinData);
			}

			if (data.workflowData.sharedWithProjects) {
				this.workflowsEEStore.setWorkflowSharedWith({
					workflowId: data.workflowData.id,
					sharedWithProjects: data.workflowData.sharedWithProjects,
				});
			}

			if (data.workflowData.usedCredentials) {
				this.workflowsStore.setUsedCredentials(data.workflowData.usedCredentials);
			}

			await this.addNodes(
				deepCopy(data.workflowData.nodes),
				deepCopy(data.workflowData.connections),
			);
			await this.$nextTick();
			this.canvasStore.zoomToFit();
			this.uiStore.stateIsDirty = false;
			void this.externalHooks.run('execution.open', {
				workflowId: data.workflowData.id,
				workflowName: data.workflowData.name,
				executionId,
			});
			this.$telemetry.track('User opened read-only execution', {
				workflow_id: data.workflowData.id,
				execution_mode: data.mode,
				execution_finished: data.finished,
			});

			if (!data.finished && data.data?.resultData?.error) {
				// Check if any node contains an error
				let nodeErrorFound = false;
				if (data.data.resultData.runData) {
					const runData = data.data.resultData.runData;
					errorCheck: for (const nodeName of Object.keys(runData)) {
						for (const taskData of runData[nodeName]) {
							if (taskData.error) {
								nodeErrorFound = true;
								break errorCheck;
							}
						}
					}
				}

				if (!nodeErrorFound && data.data.resultData.error.stack) {
					// Display some more information for now in console to make debugging easier
					console.error(`Execution ${executionId} error:`);
					console.error(data.data.resultData.error.stack);
					this.showMessage({
						title: this.$locale.baseText('nodeView.showError.workflowError'),
						message: data.data.resultData.error.message,
						type: 'error',
						duration: 0,
					});
				}
			}
			if ((data as ExecutionSummary).waitTill) {
				this.showMessage({
					title: this.$locale.baseText('nodeView.thisExecutionHasntFinishedYet'),
					message: `<a data-action="reload">${this.$locale.baseText(
						'nodeView.refresh',
					)}</a> ${this.$locale.baseText(
						'nodeView.toSeeTheLatestStatus',
					)}.<br/> <a href="https://docs.n8n.io/integrations/builtin/core-nodes/n8n-nodes-base.wait/" target="_blank">${this.$locale.baseText(
						'nodeView.moreInfo',
					)}</a>`,
					type: 'warning',
					duration: 0,
				});
			}
			this.canvasStore.stopLoading();
		},
		async importWorkflowExact(data: { workflow: IWorkflowDataUpdate }) {
			if (!data.workflow.nodes || !data.workflow.connections) {
				throw new Error('Invalid workflow object');
			}
			this.resetWorkspace();
			data.workflow.nodes = NodeViewUtils.getFixedNodesList(data.workflow.nodes);

			await this.addNodes(data.workflow.nodes as INodeUi[], data.workflow.connections);

			if (data.workflow.pinData) {
				this.workflowsStore.setWorkflowPinData(data.workflow.pinData);
			}
			await this.$nextTick();
			this.canvasStore.zoomToFit();
		},
		async openWorkflowTemplate(templateId: string) {
			this.canvasStore.startLoading();
			this.canvasStore.setLoadingText(this.$locale.baseText('nodeView.loadingTemplate'));
			this.resetWorkspace();

			this.workflowsStore.currentWorkflowExecutions = [];
			this.executionsStore.activeExecution = null;

			let data: IWorkflowTemplate | undefined;
			try {
				void this.externalHooks.run('template.requested', { templateId });
				data = await this.templatesStore.getFixedWorkflowTemplate(templateId);

				if (!data) {
					throw new Error(
						this.$locale.baseText('nodeView.workflowTemplateWithIdCouldNotBeFound', {
							interpolate: { templateId },
						}),
					);
				}
			} catch (error) {
				this.showError(error, this.$locale.baseText('nodeView.couldntImportWorkflow'));
				await this.$router.replace({ name: VIEWS.NEW_WORKFLOW });
				return;
			}

			this.$telemetry.track(
				'User inserted workflow template',
				{
					source: 'workflow',
					template_id: tryToParseNumber(templateId),
					wf_template_repo_session_id: this.templatesStore.previousSessionId,
				},
				{
					withPostHog: true,
				},
			);

			this.blankRedirect = true;
			await this.$router.replace({ name: VIEWS.NEW_WORKFLOW, query: { templateId } });

			await this.addNodes(data.workflow.nodes, data.workflow.connections);
			this.workflowData =
				(await this.workflowsStore.getNewWorkflowData(
					data.name,
					this.projectsStore.currentProjectId,
				)) || {};
			this.workflowsStore.addToWorkflowMetadata({ templateId });
			await this.$nextTick();
			this.canvasStore.zoomToFit();
			this.uiStore.stateIsDirty = true;

			void this.externalHooks.run('template.open', {
				templateId,
				templateName: data.name,
				workflow: data.workflow,
			});
			this.canvasStore.stopLoading();
		},
		async openWorkflow(workflow: IWorkflowDb) {
			this.canvasStore.startLoading();

			const selectedExecution = this.executionsStore.activeExecution;

			this.resetWorkspace();

			this.workflowsStore.addWorkflow(workflow);
			this.workflowsStore.setActive(workflow.active || false);
			this.workflowsStore.setWorkflowId(workflow.id);
			this.workflowsStore.setWorkflowName({ newName: workflow.name, setStateDirty: false });
			this.workflowsStore.setWorkflowSettings(workflow.settings || {});
			this.workflowsStore.setWorkflowPinData(workflow.pinData || {});
			this.workflowsStore.setWorkflowVersionId(workflow.versionId);
			this.workflowsStore.setWorkflowMetadata(workflow.meta);

			if (workflow.sharedWithProjects) {
				this.workflowsEEStore.setWorkflowSharedWith({
					workflowId: workflow.id,
					sharedWithProjects: workflow.sharedWithProjects,
				});
			}

			if (workflow.usedCredentials) {
				this.workflowsStore.setUsedCredentials(workflow.usedCredentials);
			}

			const tags = (workflow.tags || []) as ITag[];
			const tagIds = tags.map((tag) => tag.id);
			this.workflowsStore.setWorkflowTagIds(tagIds || []);
			this.tagsStore.upsertTags(tags);

			await this.addNodes(workflow.nodes, workflow.connections);

			if (!this.credentialsUpdated) {
				this.uiStore.stateIsDirty = false;
			}
			this.canvasStore.zoomToFit();
			void this.externalHooks.run('workflow.open', {
				workflowId: workflow.id,
				workflowName: workflow.name,
			});
			if (selectedExecution?.workflowId !== workflow.id) {
				this.executionsStore.activeExecution = null;
				this.workflowsStore.currentWorkflowExecutions = [];
			} else {
				this.executionsStore.activeExecution = selectedExecution;
			}
			this.canvasStore.stopLoading();
			this.collaborationStore.notifyWorkflowOpened(workflow.id);
		},
		touchTap(e: MouseEvent | TouchEvent) {
			if (this.deviceSupport.isTouchDevice) {
				this.mouseDown(e);
			}
		},
		mouseDown(e: MouseEvent | TouchEvent) {
			// Save the location of the mouse click
			this.lastClickPosition = this.getMousePositionWithinNodeView(e);
			if (e instanceof MouseEvent && e.button === 1) {
				this.aiStore.closeNextStepPopup();
				this.moveCanvasKeyPressed = true;
			}

			this.mouseDownMouseSelect(e as MouseEvent, this.moveCanvasKeyPressed);
			this.canvasPanning.onMouseDown(e as MouseEvent, this.moveCanvasKeyPressed);

			// Hide the node-creator
			this.createNodeActive = false;
		},
		mouseUp(e: MouseEvent) {
			if (e.button === 1) {
				this.moveCanvasKeyPressed = false;
			}
			this.mouseUpMouseSelect(e);
			this.canvasPanning.onMouseUp(e);
		},
		keyUp(e: KeyboardEvent) {
			if (e.key === this.deviceSupport.controlKeyCode) {
				this.ctrlKeyPressed = false;
			}
			if (e.key === ' ') {
				this.moveCanvasKeyPressed = false;
			}
		},
		async keyDown(e: KeyboardEvent) {
			this.contextMenu.close();
			this.aiStore.closeNextStepPopup();

			const ctrlModifier = this.deviceSupport.isCtrlKeyPressed(e) && !e.shiftKey && !e.altKey;
			const shiftModifier = e.shiftKey && !e.altKey && !this.deviceSupport.isCtrlKeyPressed(e);
			const ctrlAltModifier = this.deviceSupport.isCtrlKeyPressed(e) && e.altKey && !e.shiftKey;
			const noModifierKeys = !this.deviceSupport.isCtrlKeyPressed(e) && !e.shiftKey && !e.altKey;
			const readOnly = this.isReadOnlyRoute || this.readOnlyEnv;

			if (e.key === 's' && ctrlModifier && !readOnly) {
				e.stopPropagation();
				e.preventDefault();

				if (this.isReadOnlyRoute || this.readOnlyEnv) {
					return;
				}

				void this.callDebounced(this.onSaveKeyboardShortcut, { debounceTime: 1000 }, e);

				return;
			}

			// @ts-ignore
			const path = e.path || (e.composedPath && e.composedPath());

			// Check if the keys got emitted from a message box or from something
			// else which should ignore the default keybindings
			for (const element of path) {
				if (
					element.className &&
					typeof element.className === 'string' &&
					element.className.includes('ignore-key-press')
				) {
					return;
				}
			}

			// el-dialog or el-message-box element is open
			if (window.document.body.classList.contains('el-popup-parent--hidden')) {
				return;
			}

			if (e.key === 'Escape' && noModifierKeys) {
				this.createNodeActive = false;
				if (this.activeNode) {
					void this.externalHooks.run('dataDisplay.nodeEditingFinished');
					this.ndvStore.activeNodeName = null;
				}

				return;
			}

			// node modal is open
			if (this.activeNode) {
				return;
			}

			const selectedNodes = this.uiStore.getSelectedNodes
				.map((node) => node && this.workflowsStore.getNodeByName(node.name))
				.filter((node) => !!node) as INode[];

			if (e.key === 'd' && noModifierKeys && !readOnly) {
				void this.callDebounced(this.toggleActivationNodes, { debounceTime: 350 }, selectedNodes);
			} else if (e.key === 'd' && ctrlModifier && !readOnly) {
				if (selectedNodes.length > 0) {
					e.preventDefault();
					void this.duplicateNodes(selectedNodes);
				}
			} else if (e.key === 'p' && noModifierKeys && !readOnly) {
				if (selectedNodes.length > 0) {
					e.preventDefault();
					this.togglePinNodes(selectedNodes, 'keyboard-shortcut');
				}
			} else if ((e.key === 'Delete' || e.key === 'Backspace') && noModifierKeys && !readOnly) {
				e.stopPropagation();
				e.preventDefault();

				void this.callDebounced(this.deleteNodes, { debounceTime: 500 }, selectedNodes);
			} else if (e.key === 'Tab' && noModifierKeys && !readOnly) {
				this.onToggleNodeCreator({
					source: NODE_CREATOR_OPEN_SOURCES.TAB,
					createNodeActive: !this.createNodeActive && !this.isReadOnlyRoute && !this.readOnlyEnv,
				});
			} else if (e.key === 'Enter' && ctrlModifier && !readOnly) {
				void this.onRunWorkflow();
			} else if (e.key === 'S' && shiftModifier && !readOnly) {
				void this.onAddNodes({ nodes: [{ type: STICKY_NODE_TYPE }], connections: [] });
			} else if (e.key === this.deviceSupport.controlKeyCode) {
				this.ctrlKeyPressed = true;
			} else if (e.key === ' ') {
				this.moveCanvasKeyPressed = true;
			} else if (e.key === 'F2' && noModifierKeys && !readOnly) {
				const lastSelectedNode = this.lastSelectedNode;
				if (lastSelectedNode !== null && lastSelectedNode.type !== STICKY_NODE_TYPE) {
					void this.callDebounced(
						this.renameNodePrompt,
						{ debounceTime: 1500 },
						lastSelectedNode.name,
					);
				}
			} else if (e.key === 'a' && ctrlModifier) {
				// Select all nodes
				e.stopPropagation();
				e.preventDefault();

				void this.callDebounced(this.selectAllNodes, { debounceTime: 1000 });
			} else if (e.key === 'c' && ctrlModifier) {
				void this.callDebounced(this.copyNodes, { debounceTime: 1000 }, selectedNodes);
			} else if (e.key === 'x' && ctrlModifier && !readOnly) {
				// Cut nodes
				e.stopPropagation();
				e.preventDefault();

				void this.callDebounced(this.cutNodes, { debounceTime: 1000 }, selectedNodes);
			} else if (e.key === 'n' && ctrlAltModifier) {
				// Create a new workflow
				e.stopPropagation();
				e.preventDefault();
				if (this.isDemo) {
					return;
				}

				if (this.$router.currentRoute.name === VIEWS.NEW_WORKFLOW) {
					nodeViewEventBus.emit('newWorkflow');
				} else {
					void this.$router.push({ name: VIEWS.NEW_WORKFLOW });
				}

				this.showMessage({
					title: this.$locale.baseText('nodeView.showMessage.keyDown.title'),
					type: 'success',
				});
			} else if (e.key === 'Enter' && noModifierKeys) {
				// Activate the last selected node
				const lastSelectedNode = this.lastSelectedNode;

				if (lastSelectedNode !== null) {
					if (
						lastSelectedNode.type === STICKY_NODE_TYPE &&
						(this.isReadOnlyRoute || this.readOnlyEnv)
					) {
						return;
					}
					this.ndvStore.activeNodeName = lastSelectedNode.name;
				}
			} else if (e.key === 'ArrowRight' && shiftModifier) {
				// Select all downstream nodes
				e.stopPropagation();
				e.preventDefault();

				void this.callDebounced(this.selectDownstreamNodes, {
					debounceTime: 1000,
				});
			} else if (e.key === 'ArrowRight' && noModifierKeys) {
				// Set child node active
				const lastSelectedNode = this.lastSelectedNode;
				if (lastSelectedNode === null) {
					return;
				}

				const connections = this.workflowsStore.outgoingConnectionsByNodeName(
					lastSelectedNode.name,
				);

				if (connections.main === undefined || connections.main.length === 0) {
					return;
				}

				void this.callDebounced(
					this.nodeSelectedByName,
					{ debounceTime: 100 },
					connections.main[0][0].node,
					false,
					true,
				);
			} else if (e.key === 'ArrowLeft' && shiftModifier) {
				// Select all downstream nodes
				e.stopPropagation();
				e.preventDefault();

				void this.callDebounced(this.selectUpstreamNodes, {
					debounceTime: 1000,
				});
			} else if (e.key === 'ArrowLeft' && noModifierKeys) {
				// Set parent node active
				const lastSelectedNode = this.lastSelectedNode;
				if (lastSelectedNode === null) {
					return;
				}

				const workflow = this.workflowHelpers.getCurrentWorkflow();

				if (!workflow.connectionsByDestinationNode.hasOwnProperty(lastSelectedNode.name)) {
					return;
				}

				const connections = workflow.connectionsByDestinationNode[lastSelectedNode.name];

				if (connections.main === undefined || connections.main.length === 0) {
					return;
				}

				void this.callDebounced(
					this.nodeSelectedByName,
					{ debounceTime: 100 },
					connections.main[0][0].node,
					false,
					true,
				);
			} else if (['ArrowUp', 'ArrowDown'].includes(e.key) && noModifierKeys) {
				// Set sibling node as active

				// Check first if it has a parent node
				const lastSelectedNode = this.lastSelectedNode;
				if (lastSelectedNode === null) {
					return;
				}

				const workflow = this.workflowHelpers.getCurrentWorkflow();

				if (!workflow.connectionsByDestinationNode.hasOwnProperty(lastSelectedNode.name)) {
					return;
				}

				const connections = workflow.connectionsByDestinationNode[lastSelectedNode.name];

				if (!Array.isArray(connections.main) || !connections.main.length) {
					return;
				}

				const parentNode = connections.main[0][0].node;
				const connectionsParent = this.workflowsStore.outgoingConnectionsByNodeName(parentNode);

				if (!Array.isArray(connectionsParent.main) || !connectionsParent.main.length) {
					return;
				}

				// Get all the sibling nodes and their x positions to know which one to set active
				let siblingNode: INodeUi | null;
				let lastCheckedNodePosition = e.key === 'ArrowUp' ? -99999999 : 99999999;
				let nextSelectNode: string | null = null;
				for (const ouputConnections of connectionsParent.main) {
					for (const ouputConnection of ouputConnections) {
						if (ouputConnection.node === lastSelectedNode.name) {
							// Ignore current node
							continue;
						}
						siblingNode = this.workflowsStore.getNodeByName(ouputConnection.node);

						if (siblingNode) {
							if (e.key === 'ArrowUp') {
								// Get the next node on the left
								if (
									siblingNode.position[1] <= lastSelectedNode.position[1] &&
									siblingNode.position[1] > lastCheckedNodePosition
								) {
									nextSelectNode = siblingNode.name;
									lastCheckedNodePosition = siblingNode.position[1];
								}
							} else {
								// Get the next node on the right
								if (
									siblingNode.position[1] >= lastSelectedNode.position[1] &&
									siblingNode.position[1] < lastCheckedNodePosition
								) {
									nextSelectNode = siblingNode.name;
									lastCheckedNodePosition = siblingNode.position[1];
								}
							}
						}
					}
				}

				if (nextSelectNode !== null) {
					void this.callDebounced(
						this.nodeSelectedByName,
						{ debounceTime: 100 },
						nextSelectNode,
						false,
						true,
					);
				}
			}
		},

		toggleActivationNodes(nodes: INode[]) {
			if (!this.editAllowedCheck()) {
				return;
			}

			this.nodeHelpers.disableNodes(nodes, true);
		},

		togglePinNodes(nodes: INode[], source: 'keyboard-shortcut' | 'context-menu') {
			if (!this.editAllowedCheck()) {
				return;
			}

			this.historyStore.startRecordingUndo();

			const nextStatePinned = nodes.some(
				(node) => !this.workflowsStore.pinDataByNodeName(node.name),
			);

			for (const node of nodes) {
				const pinnedDataForNode = usePinnedData(node);
				if (nextStatePinned) {
					const dataToPin = this.dataSchema.getInputDataWithPinned(node);
					if (dataToPin.length !== 0) {
						pinnedDataForNode.setData(dataToPin, source);
					}
				} else {
					pinnedDataForNode.unsetData(source);
				}
			}

			this.historyStore.stopRecordingUndo();
		},

		deleteNodes(nodes: INode[]) {
			// Copy "selectedNodes" as the nodes get deleted out of selection
			// when they get deleted and if we would use original it would mess
			// with the index and would so not delete all nodes
			this.historyStore.startRecordingUndo();
			nodes.forEach((node) => {
				this.removeNode(node.name, true, false);
			});
			setTimeout(() => {
				this.historyStore.stopRecordingUndo();
			}, 200);
		},

		selectAllNodes() {
			this.nodes.forEach((node) => {
				this.nodeSelectedByName(node.name);
			});
		},

		selectUpstreamNodes() {
			const lastSelectedNode = this.lastSelectedNode;
			if (lastSelectedNode === null) {
				return;
			}

			this.deselectAllNodes();

			// Get all upstream nodes and select them
			const workflow = this.workflowHelpers.getCurrentWorkflow();

			const checkNodes = this.workflowHelpers.getConnectedNodes(
				'upstream',
				workflow,
				lastSelectedNode.name,
			);
			for (const nodeName of checkNodes) {
				this.nodeSelectedByName(nodeName);
			}

			// At the end select the previously selected node again
			this.nodeSelectedByName(lastSelectedNode.name);
		},
		selectDownstreamNodes() {
			const lastSelectedNode = this.lastSelectedNode;
			if (lastSelectedNode === null) {
				return;
			}

			this.deselectAllNodes();

			// Get all downstream nodes and select them
			const workflow = this.workflowHelpers.getCurrentWorkflow();

			const checkNodes = this.workflowHelpers.getConnectedNodes(
				'downstream',
				workflow,
				lastSelectedNode.name,
			);
			for (const nodeName of checkNodes) {
				this.nodeSelectedByName(nodeName);
			}

			// At the end select the previously selected node again
			this.nodeSelectedByName(lastSelectedNode.name);
		},

		pushDownstreamNodes(sourceNodeName: string, margin: number, recordHistory = false) {
			const sourceNode = this.workflowsStore.nodesByName[sourceNodeName];

			const workflow = this.workflowHelpers.getCurrentWorkflow();

			const checkNodes = this.workflowHelpers.getConnectedNodes(
				'downstream',
				workflow,
				sourceNodeName,
			);
			for (const nodeName of checkNodes) {
				const node = this.workflowsStore.nodesByName[nodeName];
				const oldPosition = node.position;

				if (node.position[0] < sourceNode.position[0]) {
					continue;
				}

				const updateInformation: INodeUpdatePropertiesInformation = {
					name: nodeName,
					properties: {
						position: [node.position[0] + margin, node.position[1]],
					},
				};

				this.workflowsStore.updateNodeProperties(updateInformation);
				this.onNodeMoved(node);

				if (
					(recordHistory && oldPosition[0] !== updateInformation.properties.position[0]) ||
					oldPosition[1] !== updateInformation.properties.position[1]
				) {
					this.historyStore.pushCommandToUndo(
						new MoveNodeCommand(nodeName, oldPosition, updateInformation.properties.position),
						recordHistory,
					);
				}
			}
		},

		cutNodes(nodes: INode[]) {
			const deleteCopiedNodes = !this.isReadOnlyRoute && !this.readOnlyEnv;
			this.copyNodes(nodes, deleteCopiedNodes);
			if (deleteCopiedNodes) {
				this.deleteNodes(nodes);
			}
		},

		copyNodes(nodes: INode[], isCut = false) {
			void this.getNodesToSave(nodes).then((data) => {
				const workflowToCopy: IWorkflowToShare = {
					meta: {
						...(this.workflowsStore.workflow.meta ?? {}),
						instanceId: this.rootStore.instanceId,
					},
					...data,
				};

				this.workflowHelpers.removeForeignCredentialsFromWorkflow(
					workflowToCopy,
					this.credentialsStore.allCredentials,
				);

				const nodeData = JSON.stringify(workflowToCopy, null, 2);

				void this.clipboard.copy(nodeData);
				if (data.nodes.length > 0) {
					if (!isCut) {
						this.showMessage({
							title: 'Copied!',
							message: '',
							type: 'success',
						});
					}
					this.$telemetry.track('User copied nodes', {
						node_types: data.nodes.map((node) => node.type),
						workflow_id: this.workflowsStore.workflowId,
					});
				}
			});
		},
		async stopExecution() {
			const executionId = this.workflowsStore.activeExecutionId;
			if (executionId === null) {
				return;
			}

			try {
				this.stopExecutionInProgress = true;
				await this.executionsStore.stopCurrentExecution(executionId);
			} catch (error) {
				// Execution stop might fail when the execution has already finished. Let's treat this here.
				const execution = await this.workflowsStore.getExecution(executionId);

				if (execution === undefined) {
					// execution finished but was not saved (e.g. due to low connectivity)

					this.workflowsStore.finishActiveExecution({
						executionId,
						data: { finished: true, stoppedAt: new Date() },
					});
					this.workflowsStore.executingNode.length = 0;
					this.uiStore.removeActiveAction('workflowRunning');

					this.titleSet(this.workflowsStore.workflowName, 'IDLE');
					this.showMessage({
						title: this.$locale.baseText('nodeView.showMessage.stopExecutionCatch.unsaved.title'),
						message: this.$locale.baseText(
							'nodeView.showMessage.stopExecutionCatch.unsaved.message',
						),
						type: 'success',
					});
				} else if (execution?.finished) {
					// execution finished before it could be stopped

					const executedData = {
						data: execution.data,
						finished: execution.finished,
						mode: execution.mode,
						startedAt: execution.startedAt,
						stoppedAt: execution.stoppedAt,
					} as IRun;
					const pushData = {
						data: executedData,
						executionId,
						retryOf: execution.retryOf,
					} as IPushDataExecutionFinished;
					this.workflowsStore.finishActiveExecution(pushData);
					this.titleSet(execution.workflowData.name, 'IDLE');
					this.workflowsStore.executingNode.length = 0;
					this.workflowsStore.setWorkflowExecutionData(executedData as IExecutionResponse);
					this.uiStore.removeActiveAction('workflowRunning');
					this.showMessage({
						title: this.$locale.baseText('nodeView.showMessage.stopExecutionCatch.title'),
						message: this.$locale.baseText('nodeView.showMessage.stopExecutionCatch.message'),
						type: 'success',
					});
				} else {
					this.showError(error, this.$locale.baseText('nodeView.showError.stopExecution.title'));
				}
			}
			this.stopExecutionInProgress = false;
			void this.workflowHelpers.getWorkflowDataToSave().then((workflowData) => {
				const trackProps = {
					workflow_id: this.workflowsStore.workflowId,
					node_graph_string: JSON.stringify(
						TelemetryHelpers.generateNodesGraph(
							workflowData as IWorkflowBase,
							this.workflowHelpers.getNodeTypes(),
							{ isCloudDeployment: this.settingsStore.isCloudDeployment },
						).nodeGraph,
					),
				};

				this.$telemetry.track('User clicked stop workflow execution', trackProps);
			});
		},

		async stopWaitingForWebhook() {
			try {
				await this.workflowsStore.removeTestWebhook(this.workflowsStore.workflowId);
			} catch (error) {
				this.showError(
					error,
					this.$locale.baseText('nodeView.showError.stopWaitingForWebhook.title'),
				);
				return;
			}
		},
		/**
		 * This method gets called when data got pasted into the window
		 */
		async onClipboardPasteEvent(plainTextData: string): Promise<void> {
			if (this.readOnlyEnv) {
				return;
			}

			const currentTab = getNodeViewTab(this.$route);
			if (currentTab === MAIN_HEADER_TABS.WORKFLOW) {
				let workflowData: IWorkflowDataUpdate | undefined;
				if (!this.editAllowedCheck()) {
					return;
				}
				// Check if it is an URL which could contain workflow data
				if (plainTextData.match(/^http[s]?:\/\/.*\.json$/i)) {
					// Pasted data points to a possible workflow JSON file

					if (!this.editAllowedCheck()) {
						return;
					}

					const importConfirm = await this.confirm(
						this.$locale.baseText('nodeView.confirmMessage.onClipboardPasteEvent.message', {
							interpolate: { plainTextData },
						}),
						this.$locale.baseText('nodeView.confirmMessage.onClipboardPasteEvent.headline'),
						{
							type: 'warning',
							confirmButtonText: this.$locale.baseText(
								'nodeView.confirmMessage.onClipboardPasteEvent.confirmButtonText',
							),
							cancelButtonText: this.$locale.baseText(
								'nodeView.confirmMessage.onClipboardPasteEvent.cancelButtonText',
							),
							dangerouslyUseHTMLString: true,
						},
					);

					if (importConfirm !== MODAL_CONFIRM) {
						return;
					}

					workflowData = await this.getWorkflowDataFromUrl(plainTextData);
					if (workflowData === undefined) {
						return;
					}
				} else {
					// Pasted data is is possible workflow data
					try {
						// Check first if it is valid JSON
						workflowData = JSON.parse(plainTextData);

						if (!this.editAllowedCheck()) {
							return;
						}
					} catch (e) {
						// Is no valid JSON so ignore
						return;
					}
				}

				return await this.importWorkflowData(workflowData!, 'paste', false);
			}
		},

		// Returns the workflow data from a given URL. If no data gets found or
		// data is invalid it returns undefined and displays an error message by itself.
		async getWorkflowDataFromUrl(url: string): Promise<IWorkflowDataUpdate | undefined> {
			let workflowData: IWorkflowDataUpdate;

			this.canvasStore.startLoading();
			try {
				workflowData = await this.workflowsStore.getWorkflowFromUrl(url);
			} catch (error) {
				this.canvasStore.stopLoading();
				this.showError(
					error,
					this.$locale.baseText('nodeView.showError.getWorkflowDataFromUrl.title'),
				);
				return;
			}
			this.canvasStore.stopLoading();

			return workflowData;
		},

		// Imports the given workflow data into the current workflow
		async importWorkflowData(
			workflowData: IWorkflowToShare,
			source: string,
			importTags = true,
		): Promise<void> {
			// If it is JSON check if it looks on the first look like data we can use
			if (!workflowData.hasOwnProperty('nodes') || !workflowData.hasOwnProperty('connections')) {
				return;
			}

			try {
				const nodeIdMap: { [prev: string]: string } = {};
				if (workflowData.nodes) {
					workflowData.nodes.forEach((node: INode) => {
						//generate new webhookId if workflow already contains a node with the same webhookId
						if (node.webhookId && UPDATE_WEBHOOK_ID_NODE_TYPES.includes(node.type)) {
							const isDuplicate = Object.values(
								this.workflowHelpers.getCurrentWorkflow().nodes,
							).some((n) => n.webhookId === node.webhookId);
							if (isDuplicate) {
								node.webhookId = uuid();
							}
						}

						// set all new ids when pasting/importing workflows
						if (node.id) {
							const newId = uuid();
							nodeIdMap[newId] = node.id;
							node.id = newId;
						} else {
							node.id = uuid();
						}
					});
				}

				this.removeUnknownCredentials(workflowData);

				const currInstanceId = this.rootStore.instanceId;

				const nodeGraph = JSON.stringify(
					TelemetryHelpers.generateNodesGraph(
						workflowData as IWorkflowBase,
						this.workflowHelpers.getNodeTypes(),
						{
							nodeIdMap,
							sourceInstanceId:
								workflowData.meta && workflowData.meta.instanceId !== currInstanceId
									? workflowData.meta.instanceId
									: '',
							isCloudDeployment: this.settingsStore.isCloudDeployment,
						},
					).nodeGraph,
				);
				if (source === 'paste') {
					this.$telemetry.track('User pasted nodes', {
						workflow_id: this.workflowsStore.workflowId,
						node_graph_string: nodeGraph,
					});
				} else if (source === 'duplicate') {
					this.$telemetry.track('User duplicated nodes', {
						workflow_id: this.workflowsStore.workflowId,
						node_graph_string: nodeGraph,
					});
				} else {
					this.$telemetry.track('User imported workflow', {
						source,
						workflow_id: this.workflowsStore.workflowId,
						node_graph_string: nodeGraph,
					});
				}

				// By default we automatically deselect all the currently
				// selected nodes and select the new ones
				this.deselectAllNodes();

				// Fix the node position as it could be totally offscreen
				// and the pasted nodes would so not be directly visible to
				// the user
				this.workflowHelpers.updateNodePositions(
					workflowData,
					NodeViewUtils.getNewNodePosition(this.nodes, this.lastClickPosition),
				);

				const data = await this.addNodesToWorkflow(workflowData);

				setTimeout(() => {
					data.nodes!.forEach((node: INodeUi) => {
						this.nodeSelectedByName(node.name);
					});
				});

				const tagsEnabled = this.settingsStore.areTagsEnabled;
				if (importTags && tagsEnabled && Array.isArray(workflowData.tags)) {
					const allTags = await this.tagsStore.fetchAll();
					const tagNames = new Set(allTags.map((tag) => tag.name));

					const workflowTags = workflowData.tags as ITag[];
					const notFound = workflowTags.filter((tag) => !tagNames.has(tag.name));

					const creatingTagPromises: Array<Promise<ITag>> = [];
					for (const tag of notFound) {
						const creationPromise = this.tagsStore.create(tag.name).then((tag: ITag) => {
							allTags.push(tag);
							return tag;
						});

						creatingTagPromises.push(creationPromise);
					}

					await Promise.all(creatingTagPromises);

					const tagIds = workflowTags.reduce((accu: string[], imported: ITag) => {
						const tag = allTags.find((tag) => tag.name === imported.name);
						if (tag) {
							accu.push(tag.id);
						}

						return accu;
					}, []);

					this.workflowsStore.addWorkflowTagIds(tagIds);
					setTimeout(() => {
						this.addPinDataConnections(this.workflowsStore.pinnedWorkflowData || ({} as IPinData));
					});
				}
			} catch (error) {
				this.showError(error, this.$locale.baseText('nodeView.showError.importWorkflowData.title'));
			}
		},

		removeUnknownCredentials(workflow: IWorkflowToShare) {
			if (!workflow?.nodes) return;

			for (const node of workflow.nodes) {
				if (!node.credentials) continue;

				for (const [name, credential] of Object.entries(node.credentials)) {
					if (credential.id === null) continue;

					if (!this.credentialsStore.getCredentialById(credential.id)) {
						delete node.credentials[name];
					}
				}
			}
		},

		onDragOver(event: DragEvent) {
			event.preventDefault();
		},

		async onDrop(event: DragEvent) {
			if (!event.dataTransfer) {
				return;
			}

			const dropData = jsonParse<AddedNodesAndConnections>(
				event.dataTransfer.getData(DRAG_EVENT_DATA_KEY),
			);
			if (dropData) {
				const mousePosition = this.getMousePositionWithinNodeView(event);
				const insertNodePosition = [
					mousePosition[0] - NodeViewUtils.NODE_SIZE / 2 + NodeViewUtils.GRID_SIZE,
					mousePosition[1] - NodeViewUtils.NODE_SIZE / 2,
				] as XYPosition;

				await this.onAddNodes(dropData, true, insertNodePosition);
				this.createNodeActive = false;
			}
		},

		nodeDeselectedByName(nodeName: string) {
			const node = this.workflowsStore.getNodeByName(nodeName);
			if (node) {
				this.nodeDeselected(node);
			}
		},

		nodeSelectedByName(nodeName: string, setActive = false, deselectAllOthers?: boolean) {
			if (deselectAllOthers === true) {
				this.deselectAllNodes();
			}

			const node = this.workflowsStore.getNodeByName(nodeName);
			if (node) {
				this.nodeSelected(node);
				this.uiStore.lastSelectedNode = node.name;
				this.uiStore.lastSelectedNodeOutputIndex = null;
				this.uiStore.lastSelectedNodeEndpointUuid = null;
				this.canvasStore.lastSelectedConnection = null;
				this.canvasStore.newNodeInsertPosition = null;

				if (setActive) {
					this.ndvStore.activeNodeName = node.name;
				}
			}
		},
		showMaxNodeTypeError(nodeTypeData: INodeTypeDescription) {
			const maxNodes = nodeTypeData.maxNodes;
			this.showMessage({
				title: this.$locale.baseText('nodeView.showMessage.showMaxNodeTypeError.title'),
				message: this.$locale.baseText('nodeView.showMessage.showMaxNodeTypeError.message', {
					adjustToNumber: maxNodes,
					interpolate: { nodeTypeDataDisplayName: nodeTypeData.displayName },
				}),
				type: 'error',
				duration: 0,
			});
		},

		async getNewNodeWithDefaultCredential(
			nodeTypeData: INodeTypeDescription,
			overrides: Partial<INodeUi>,
		) {
			let nodeVersion = nodeTypeData.defaultVersion;

			if (nodeVersion === undefined) {
				nodeVersion = Array.isArray(nodeTypeData.version)
					? nodeTypeData.version.slice(-1)[0]
					: nodeTypeData.version;
			}

			const newNodeData: INodeUi = {
				id: uuid(),
				name: overrides.name ?? (nodeTypeData.defaults.name as string),
				type: nodeTypeData.name,
				typeVersion: nodeVersion,
				position: [0, 0],
				parameters: {},
			};

			const credentialPerType = nodeTypeData.credentials
				?.map((type) => this.credentialsStore.getUsableCredentialByType(type.name))
				.flat();

			if (credentialPerType && credentialPerType.length === 1) {
				const defaultCredential = credentialPerType[0];

				const selectedCredentials = this.credentialsStore.getCredentialById(defaultCredential.id);
				const selected = { id: selectedCredentials.id, name: selectedCredentials.name };
				const credentials = {
					[defaultCredential.type]: selected,
				};

				await this.loadNodesProperties(
					[newNodeData].map((node) => ({ name: node.type, version: node.typeVersion })),
				);
				const nodeType = this.nodeTypesStore.getNodeType(newNodeData.type, newNodeData.typeVersion);
				const nodeParameters = NodeHelpers.getNodeParameters(
					nodeType?.properties || [],
					{},
					true,
					false,
					newNodeData,
				);

				if (nodeTypeData.credentials) {
					const authentication = nodeTypeData.credentials.find(
						(type) => type.name === defaultCredential.type,
					);
					if (authentication?.displayOptions?.hide) {
						return newNodeData;
					}

					const authDisplayOptions = authentication?.displayOptions?.show;
					if (!authDisplayOptions) {
						newNodeData.credentials = credentials;
						return newNodeData;
					}

					if (Object.keys(authDisplayOptions).length === 1 && authDisplayOptions.authentication) {
						// ignore complex case when there's multiple dependencies
						newNodeData.credentials = credentials;

						let parameters: { [key: string]: string } = {};
						for (const displayOption of Object.keys(authDisplayOptions)) {
							if (nodeParameters && !nodeParameters[displayOption]) {
								parameters = {};
								newNodeData.credentials = undefined;
								break;
							}
							const optionValue = authDisplayOptions[displayOption]?.[0];
							if (optionValue && typeof optionValue === 'string') {
								parameters[displayOption] = optionValue;
							}
							newNodeData.parameters = {
								...newNodeData.parameters,
								...parameters,
							};
						}
					}
				}
			}
			return newNodeData;
		},

		async injectNode(
			nodeTypeName: string,
			options: AddNodeOptions = {},
			showDetail = true,
			trackHistory = false,
			isAutoAdd = false,
		) {
			const nodeTypeData: INodeTypeDescription | null =
				this.nodeTypesStore.getNodeType(nodeTypeName);

			if (nodeTypeData === null) {
				this.showMessage({
					title: this.$locale.baseText('nodeView.showMessage.addNodeButton.title'),
					message: this.$locale.baseText('nodeView.showMessage.addNodeButton.message', {
						interpolate: { nodeTypeName },
					}),
					type: 'error',
				});
				return;
			}

			if (
				nodeTypeData.maxNodes !== undefined &&
				this.workflowHelpers.getNodeTypeCount(nodeTypeName) >= nodeTypeData.maxNodes
			) {
				this.showMaxNodeTypeError(nodeTypeData);
				return;
			}

			const newNodeData = await this.getNewNodeWithDefaultCredential(nodeTypeData, {
				name: options.name,
			});

			// when pulling new connection from node or injecting into a connection
			const lastSelectedNode = this.lastSelectedNode;

			if (options.position) {
				newNodeData.position = NodeViewUtils.getNewNodePosition(
					this.canvasStore.getNodesWithPlaceholderNode(),
					options.position,
				);
			} else if (lastSelectedNode) {
				const lastSelectedConnection = this.canvasStore.lastSelectedConnection;
				if (lastSelectedConnection) {
					// set when injecting into a connection
					const [diffX] = NodeViewUtils.getConnectorLengths(lastSelectedConnection);
					if (diffX <= NodeViewUtils.MAX_X_TO_PUSH_DOWNSTREAM_NODES) {
						this.pushDownstreamNodes(
							lastSelectedNode.name,
							NodeViewUtils.PUSH_NODES_OFFSET,
							trackHistory,
						);
					}
				}

				// set when pulling connections
				if (this.canvasStore.newNodeInsertPosition) {
					newNodeData.position = NodeViewUtils.getNewNodePosition(this.nodes, [
						this.canvasStore.newNodeInsertPosition[0] + NodeViewUtils.GRID_SIZE,
						this.canvasStore.newNodeInsertPosition[1] - NodeViewUtils.NODE_SIZE / 2,
					]);
					this.canvasStore.newNodeInsertPosition = null;
				} else {
					let yOffset = 0;
					const workflow = this.workflowHelpers.getCurrentWorkflow();

					if (lastSelectedConnection) {
						const sourceNodeType = this.nodeTypesStore.getNodeType(
							lastSelectedNode.type,
							lastSelectedNode.typeVersion,
						);

						if (sourceNodeType) {
							const offsets = [
								[-100, 100],
								[-140, 0, 140],
								[-240, -100, 100, 240],
							];

							const sourceNodeOutputs = NodeHelpers.getNodeOutputs(
								workflow,
								lastSelectedNode,
								sourceNodeType,
							);
							const sourceNodeOutputTypes = NodeHelpers.getConnectionTypes(sourceNodeOutputs);

							const sourceNodeOutputMainOutputs = sourceNodeOutputTypes.filter(
								(output) => output === NodeConnectionType.Main,
							);

							if (sourceNodeOutputMainOutputs.length > 1) {
								const offset = offsets[sourceNodeOutputMainOutputs.length - 2];
								const sourceOutputIndex = lastSelectedConnection.__meta
									? lastSelectedConnection.__meta.sourceOutputIndex
									: 0;
								yOffset = offset[sourceOutputIndex];
							}
						}
					}

					let outputs: Array<ConnectionTypes | INodeOutputConfiguration> = [];
					try {
						// It fails when the outputs are an expression. As those nodes have
						// normally no outputs by default and the only reason we need the
						// outputs here is to calculate the position, it is fine to assume
						// that they have no outputs and are so treated as a regular node
						// with only "main" outputs.
						outputs = NodeHelpers.getNodeOutputs(workflow, newNodeData, nodeTypeData);
					} catch (e) {}
					const outputTypes = NodeHelpers.getConnectionTypes(outputs);
					const lastSelectedNodeType = this.nodeTypesStore.getNodeType(
						lastSelectedNode.type,
						lastSelectedNode.typeVersion,
					);

					// If node has only scoped outputs, position it below the last selected node
					if (
						outputTypes.length > 0 &&
						outputTypes.every((outputName) => outputName !== NodeConnectionType.Main)
					) {
						const lastSelectedNodeWorkflow = workflow.getNode(lastSelectedNode.name);
						const lastSelectedInputs = NodeHelpers.getNodeInputs(
							workflow,
							lastSelectedNodeWorkflow,
							lastSelectedNodeType,
						);
						const lastSelectedInputTypes = NodeHelpers.getConnectionTypes(lastSelectedInputs);

						const scopedConnectionIndex = (lastSelectedInputTypes || [])
							.filter((input) => input !== NodeConnectionType.Main)
							.findIndex((inputType) => outputs[0] === inputType);

						newNodeData.position = NodeViewUtils.getNewNodePosition(
							this.nodes,
							[
								lastSelectedNode.position[0] +
									(NodeViewUtils.NODE_SIZE /
										(Math.max(lastSelectedNodeType?.inputs?.length ?? 1), 1)) *
										scopedConnectionIndex,
								lastSelectedNode.position[1] + NodeViewUtils.PUSH_NODES_OFFSET,
							],
							[100, 0],
						);
					} else {
						// Has only main outputs or no outputs at all
						const inputs = NodeHelpers.getNodeInputs(
							workflow,
							lastSelectedNode,
							lastSelectedNodeType,
						);
						const inputsTypes = NodeHelpers.getConnectionTypes(inputs);

						let pushOffset = NodeViewUtils.PUSH_NODES_OFFSET;
						if (!!inputsTypes.find((input) => input !== NodeConnectionType.Main)) {
							// If the node has scoped inputs, push it down a bit more
							pushOffset += 150;
						}

						// If a node is active then add the new node directly after the current one
						newNodeData.position = NodeViewUtils.getNewNodePosition(
							this.nodes,
							[lastSelectedNode.position[0] + pushOffset, lastSelectedNode.position[1] + yOffset],
							[100, 0],
						);
					}
				}
			} else {
				// If added node is a trigger and it's the first one added to the canvas
				// we place it at canvasAddButtonPosition to replace the canvas add button
				const position =
					this.nodeTypesStore.isTriggerNode(nodeTypeName) && !this.containsTrigger
						? this.canvasStore.canvasAddButtonPosition
						: // If no node is active find a free spot
							(this.lastClickPosition as XYPosition);

				newNodeData.position = NodeViewUtils.getNewNodePosition(this.nodes, position);
			}

			const localizedName = this.locale.localizeNodeName(newNodeData.name, newNodeData.type);

			newNodeData.name = this.uniqueNodeName(localizedName);

			if (nodeTypeData.webhooks?.length) {
				newNodeData.webhookId = uuid();
			}

			await this.addNodes([newNodeData], undefined, trackHistory);
			this.workflowsStore.setNodePristine(newNodeData.name, true);

			this.uiStore.stateIsDirty = true;

			if (nodeTypeName === STICKY_NODE_TYPE) {
				this.$telemetry.trackNodesPanel('nodeView.addSticky', {
					workflow_id: this.workflowsStore.workflowId,
				});
			} else {
				void this.externalHooks.run('nodeView.addNodeButton', { nodeTypeName });
				useSegment().trackAddedTrigger(nodeTypeName);
				const trackProperties: ITelemetryTrackProperties = {
					node_type: nodeTypeName,
					node_version: newNodeData.typeVersion,
					is_auto_add: isAutoAdd,
					workflow_id: this.workflowsStore.workflowId,
					drag_and_drop: options.dragAndDrop,
				};

				if (lastSelectedNode) {
					trackProperties.input_node_type = lastSelectedNode.type;
				}

				this.$telemetry.trackNodesPanel('nodeView.addNodeButton', trackProperties);
			}

			// Automatically deselect all nodes and select the current one and also active
			// current node. But only if it's added manually by the user (not by undo/redo mechanism)
			if (trackHistory) {
				this.deselectAllNodes();
				setTimeout(() => {
					this.nodeSelectedByName(
						newNodeData.name,
						showDetail && nodeTypeName !== STICKY_NODE_TYPE,
					);
				});
			}

			return newNodeData;
		},
		getConnection(
			sourceNodeName: string,
			sourceNodeOutputIndex: number,
			targetNodeName: string,
			targetNodeOuputIndex: number,
			type: ConnectionTypes,
		): IConnection | undefined {
			const nodeConnections =
				this.workflowsStore.outgoingConnectionsByNodeName(sourceNodeName)[type];
			if (nodeConnections) {
				const connections: IConnection[] | null = nodeConnections[sourceNodeOutputIndex];

				if (connections) {
					return connections.find(
						(connection: IConnection) =>
							connection.node === targetNodeName && connection.index === targetNodeOuputIndex,
					);
				}
			}

			return undefined;
		},
		connectTwoNodes(
			sourceNodeName: string,
			sourceNodeOutputIndex: number,
			targetNodeName: string,
			targetNodeOutputIndex: number,
			type: ConnectionTypes,
		) {
			this.uiStore.stateIsDirty = true;

			const sourceNode = this.workflowsStore.getNodeByName(sourceNodeName);
			const targetNode = this.workflowsStore.getNodeByName(targetNodeName);

			if (
				sourceNode &&
				targetNode &&
				!this.checkNodeConnectionAllowed(sourceNode, targetNode, type)
			) {
				return;
			}

			if (
				this.getConnection(
					sourceNodeName,
					sourceNodeOutputIndex,
					targetNodeName,
					targetNodeOutputIndex,
					type,
				)
			) {
				return;
			}

			const connectionData = [
				{
					node: sourceNodeName,
					type,
					index: sourceNodeOutputIndex,
				},
				{
					node: targetNodeName,
					type,
					index: targetNodeOutputIndex,
				},
			] as [IConnection, IConnection];

			this.__addConnection(connectionData);
		},
		async addNode(
			nodeTypeName: string,
			options: AddNodeOptions = {},
			showDetail = true,
			trackHistory = false,
			isAutoAdd = false,
		) {
			if (!this.editAllowedCheck()) {
				return;
			}

			const lastSelectedNode = this.lastSelectedNode;
			const lastSelectedNodeOutputIndex = this.uiStore.lastSelectedNodeOutputIndex;
			const lastSelectedNodeEndpointUuid = this.uiStore.lastSelectedNodeEndpointUuid;
			const lastSelectedConnection = this.canvasStore.lastSelectedConnection;

			this.historyStore.startRecordingUndo();

			const newNodeData = await this.injectNode(
				nodeTypeName,
				options,
				showDetail,
				trackHistory,
				isAutoAdd,
			);
			if (!newNodeData) {
				return;
			}

			const outputIndex = lastSelectedNodeOutputIndex || 0;
			const targetEndpoint = lastSelectedNodeEndpointUuid || '';

			// Handle connection of scoped_endpoint types
			if (lastSelectedNodeEndpointUuid && !isAutoAdd) {
				const lastSelectedEndpoint = this.instance.getEndpoint(lastSelectedNodeEndpointUuid);
				if (
					lastSelectedEndpoint &&
					this.checkNodeConnectionAllowed(
						lastSelectedNode,
						newNodeData,
						lastSelectedEndpoint.scope as NodeConnectionType,
					)
				) {
					const connectionType = lastSelectedEndpoint.scope as ConnectionTypes;
					const newNodeElement = this.instance.getManagedElement(newNodeData.id);
					const newNodeConnections = this.instance.getEndpoints(newNodeElement);
					const viableConnection = newNodeConnections.find((conn) => {
						return (
							conn.scope === connectionType &&
							lastSelectedEndpoint.parameters.connection !== conn.parameters.connection
						);
					});

					this.instance?.connect({
						uuids: [targetEndpoint, viableConnection?.uuid || ''],
						detachable: !this.isReadOnlyRoute && !this.readOnlyEnv,
					});
					this.historyStore.stopRecordingUndo();
					return;
				}
			}
			// If a node is last selected then connect between the active and its child ones
			if (lastSelectedNode && !isAutoAdd) {
				await this.$nextTick();

				if (lastSelectedConnection?.__meta) {
					this.__deleteJSPlumbConnection(lastSelectedConnection, trackHistory);

					const targetNodeName = lastSelectedConnection.__meta.targetNodeName;
					const targetOutputIndex = lastSelectedConnection.__meta.targetOutputIndex;
					this.connectTwoNodes(
						newNodeData.name,
						0,
						targetNodeName,
						targetOutputIndex,
						NodeConnectionType.Main,
					);
				}

				// Connect active node to the newly created one
				this.connectTwoNodes(
					lastSelectedNode.name,
					outputIndex,
					newNodeData.name,
					0,
					NodeConnectionType.Main,
				);
			}
			this.historyStore.stopRecordingUndo();
		},
		getNodeCreatorFilter(nodeName: string, outputType?: NodeConnectionType) {
			let filter;
			const workflow = this.workflowHelpers.getCurrentWorkflow();
			const workflowNode = workflow.getNode(nodeName);
			if (!workflowNode) return { nodes: [] };

			const nodeType = this.nodeTypesStore.getNodeType(
				workflowNode?.type,
				workflowNode.typeVersion,
			);
			if (nodeType) {
				const inputs = NodeHelpers.getNodeInputs(workflow, workflowNode, nodeType);

				const filterFound = inputs.filter((input) => {
					if (typeof input === 'string' || input.type !== outputType || !input.filter) {
						// No filters defined or wrong connection type
						return false;
					}

					return true;
				}) as INodeInputConfiguration[];

				if (filterFound.length) {
					filter = filterFound[0].filter;
				}
			}

			return filter;
		},
		insertNodeAfterSelected(info: NewConnectionInfo) {
			const type = info.outputType ?? NodeConnectionType.Main;
			// Get the node and set it as active that new nodes
			// which get created get automatically connected
			// to it.
			const sourceNode = this.workflowsStore.getNodeById(info.sourceId);
			if (!sourceNode) {
				return;
			}

			this.uiStore.lastSelectedNode = sourceNode.name;
			this.uiStore.lastSelectedNodeEndpointUuid =
				info.endpointUuid ?? info.connection?.target.jtk?.endpoint.uuid;
			this.uiStore.lastSelectedNodeOutputIndex = info.index;
			this.canvasStore.newNodeInsertPosition = null;

			if (info.connection) {
				this.canvasStore.lastSelectedConnection = info.connection;
			}

			this.onToggleNodeCreator({
				source: info.eventSource,
				createNodeActive: true,
				nodeCreatorView: info.nodeCreatorView,
			});

			// TODO: The animation is a bit glitchy because we're updating view stack immediately
			// after the node creator is opened
			const isOutput = info.connection?.endpoints[0].parameters.connection === 'source';
			const isScopedConnection =
				type !== NodeConnectionType.Main && Object.values(NodeConnectionType).includes(type);

			if (isScopedConnection) {
				useViewStacks()
					.gotoCompatibleConnectionView(
						type,
						isOutput,
						this.getNodeCreatorFilter(sourceNode.name, type),
					)
					.catch((e) => {});
			}
		},
		async onEventConnectionAbort(connection: Connection) {
			try {
				if (this.dropPrevented) {
					this.dropPrevented = false;
					return;
				}
				if (this.pullConnActiveNodeName) {
					const sourceNode = this.workflowsStore.getNodeById(connection.parameters.nodeId);
					const connectionType = connection.parameters.type ?? NodeConnectionType.Main;
					const overrideTargetEndpoint = connection?.connector
						?.overrideTargetEndpoint as Endpoint | null;

					if (sourceNode) {
						const isTarget = connection.parameters.connection === 'target';
						const sourceNodeName = isTarget ? this.pullConnActiveNodeName : sourceNode.name;
						const targetNodeName = isTarget ? sourceNode.name : this.pullConnActiveNodeName;
						const outputIndex = connection.parameters.index;
						NodeViewUtils.resetConnectionAfterPull(connection);
						await this.$nextTick();

						this.connectTwoNodes(
							sourceNodeName,
							outputIndex,
							targetNodeName,
							overrideTargetEndpoint?.parameters?.index ?? 0,
							connectionType,
						);
						this.pullConnActiveNodeName = null;
						this.dropPrevented = false;
					}
					return;
				}
				// When connection is aborted, we want to show the 'Next step' popup
				const endpointId = `${connection.parameters.nodeId}-output${connection.parameters.index}`;
				const endpoint = connection.instance.getEndpoint(endpointId);
				// First, show node creator if endpoint is not a plus endpoint
				// or if the AI Assistant experiment doesn't need to be shown to user
				if (!endpoint?.endpoint?.canvas || !this.shouldShowNextStepDialog) {
					this.insertNodeAfterSelected({
						sourceId: connection.parameters.nodeId,
						index: connection.parameters.index,
						eventSource: NODE_CREATOR_OPEN_SOURCES.NODE_CONNECTION_DROP,
						connection,
						outputType: connection.parameters.type,
					});
					return;
				}
				// Else render the popup
				const endpointElement: HTMLElement = endpoint.endpoint.canvas;
				// Use observer to trigger the popup once the endpoint is rendered back again
				// after connection drag is aborted (so we can get it's position and dimensions)
				const observer = new MutationObserver((mutations) => {
					// Find the mutation in which the current endpoint becomes visible again
					const endpointMutation = mutations.find((mutation) => {
						const target = mutation.target;
						return (
							isJSPlumbEndpointElement(target) &&
							target.jtk.endpoint.uuid === endpoint.uuid &&
							target.style.display === 'block'
						);
					});
					if (endpointMutation) {
						// When found, display the popup
						const newConnectionInfo: AIAssistantConnectionInfo = {
							sourceId: connection.parameters.nodeId,
							index: connection.parameters.index,
							eventSource: NODE_CREATOR_OPEN_SOURCES.NODE_CONNECTION_DROP,
							outputType: connection.parameters.type,
							endpointUuid: endpoint.uuid,
							stepName: endpoint.__meta.nodeName,
						};
						this.aiStore.latestConnectionInfo = newConnectionInfo;
						this.aiStore.openNextStepPopup(
							this.$locale.baseText('nextStepPopup.title.nextStep'),
							endpointElement,
						);
						observer.disconnect();
						return;
					}
				});
				observer.observe(this.$refs.nodeViewRef as HTMLElement, {
					attributes: true,
					attributeFilter: ['style'],
					subtree: true,
				});
			} catch (e) {
				console.error(e);
			}
		},
		checkNodeConnectionAllowed(
			sourceNode: INodeUi,
			targetNode: INodeUi,
			targetInfoType: NodeConnectionType,
		): boolean {
			const targetNodeType = this.nodeTypesStore.getNodeType(
				targetNode.type,
				targetNode.typeVersion,
			);

			if (targetNodeType?.inputs?.length) {
				const workflow = this.workflowHelpers.getCurrentWorkflow();
				const workflowNode = workflow.getNode(targetNode.name);
				let inputs: Array<ConnectionTypes | INodeInputConfiguration> = [];
				if (targetNodeType) {
					inputs = NodeHelpers.getNodeInputs(workflow, workflowNode, targetNodeType);
				}

				for (const input of inputs || []) {
					if (typeof input === 'string' || input.type !== targetInfoType || !input.filter) {
						// No filters defined or wrong connection type
						continue;
					}

					if (input.filter.nodes.length) {
						if (!input.filter.nodes.includes(sourceNode.type)) {
							this.dropPrevented = true;
							this.showToast({
								title: this.$locale.baseText('nodeView.showError.nodeNodeCompatible.title'),
								message: this.$locale.baseText('nodeView.showError.nodeNodeCompatible.message', {
									interpolate: { sourceNodeName: sourceNode.name, targetNodeName: targetNode.name },
								}),
								type: 'error',
								duration: 5000,
							});
							return false;
						}
					}
				}
			}
			return true;
		},
		onInterceptBeforeDrop(info: BeforeDropParams) {
			try {
				let sourceInfo: ComponentParameters;
				let targetInfo: ComponentParameters;
				if (info.connection.endpoints[0].parameters.connection === 'target') {
					sourceInfo = info.dropEndpoint.parameters;
					targetInfo = info.connection.endpoints[0].parameters;
				} else {
					sourceInfo = info.connection.endpoints[0].parameters;
					targetInfo = info.dropEndpoint.parameters;
				}

				if (
					sourceInfo.type !== targetInfo.type ||
					sourceInfo.connection === targetInfo.connection
				) {
					this.dropPrevented = true;
					return false;
				}

				const sourceNode = this.workflowsStore.getNodeById(sourceInfo.nodeId);
				const targetNode = this.workflowsStore.getNodeById(targetInfo.nodeId);

				const sourceNodeName = sourceNode?.name || '';
				const targetNodeName = targetNode?.name || '';

				if (sourceNode && targetNode) {
					if (!this.checkNodeConnectionAllowed(sourceNode, targetNode, targetInfo.type)) {
						return false;
					}
				}

				// check for duplicates
				if (
					this.getConnection(
						sourceNodeName,
						sourceInfo.index,
						targetNodeName,
						targetInfo.index,
						sourceInfo.type,
					)
				) {
					this.dropPrevented = true;
					this.pullConnActiveNodeName = null;
					return false;
				}

				return true;
			} catch (e) {
				console.error(e);
				return true;
			}
		},
		onEventConnection(info: ConnectionEstablishedParams) {
			try {
				if (info.sourceEndpoint.parameters.connection === 'target') {
					// Allow that not "main" connections can also be dragged the other way around
					// so switch them around if necessary
					const tempEndpoint = info.sourceEndpoint;
					info.sourceEndpoint = info.targetEndpoint;
					info.targetEndpoint = tempEndpoint;
				}

				const sourceInfo = info.sourceEndpoint.parameters;
				const targetInfo = info.targetEndpoint.parameters;

				const sourceNodeName = this.workflowsStore.getNodeById(sourceInfo.nodeId)?.name;
				const targetNodeName = this.workflowsStore.getNodeById(targetInfo.nodeId)?.name;

				if (sourceNodeName && targetNodeName) {
					info.connection.__meta = {
						sourceNodeName,
						sourceOutputIndex: sourceInfo.index,
						targetNodeName,
						targetOutputIndex: targetInfo.index,
					};
				}

				NodeViewUtils.resetConnection(info.connection);
				NodeViewUtils.moveBackInputLabelPosition(info.targetEndpoint);

				const connectionData: [IConnection, IConnection] = [
					{
						node: sourceNodeName,
						type: sourceInfo.type,
						index: sourceInfo.index,
					},
					{
						node: targetNodeName,
						type: targetInfo.type,
						index: targetInfo.index,
					},
				];

				this.dropPrevented = true;
				this.workflowsStore.addConnection({ connection: connectionData });

				if (!this.isReadOnlyRoute && !this.readOnlyEnv) {
					NodeViewUtils.hideOutputNameLabel(info.sourceEndpoint);
					NodeViewUtils.addConnectionActionsOverlay(
						info.connection,
						() => {
							this.activeConnection = null;
							this.__deleteJSPlumbConnection(info.connection);
						},
						() => {
							this.insertNodeAfterSelected({
								sourceId: info.sourceEndpoint.parameters.nodeId,
								index: sourceInfo.index,
								connection: info.connection,
								eventSource: NODE_CREATOR_OPEN_SOURCES.NODE_CONNECTION_ACTION,
							});
						},
					);

					const endpointArrow = NodeViewUtils.getOverlay(
						info.connection,
						OVERLAY_ENDPOINT_ARROW_ID,
					);
					if (sourceInfo.type !== NodeConnectionType.Main) {
						// Not "main" connections get a different connection style
						info.connection.setPaintStyle(
							getConnectorPaintStyleData(info.connection, info.sourceEndpoint.parameters.category),
						);
						endpointArrow?.setVisible(false);
					}
				}
				this.dropPrevented = false;
				if (!this.isLoading) {
					this.uiStore.stateIsDirty = true;
					if (!this.suspendRecordingDetachedConnections) {
						this.historyStore.pushCommandToUndo(new AddConnectionCommand(connectionData));
					}
					// When we add multiple nodes, this event could be fired hundreds of times for large workflows.
					// And because the updateNodesInputIssues() method is quite expensive, we only call it if not in insert mode
					if (!this.isInsertingNodes) {
						this.nodeHelpers.updateNodesInputIssues();
						this.resetEndpointsErrors();
						setTimeout(() => {
							NodeViewUtils.addConnectionTestData(
								info.source,
								info.target,
								info.connection?.connector?.hasOwnProperty('canvas')
									? (info.connection.connector.canvas as HTMLElement)
									: undefined,
							);
						}, 0);
					}
				}
			} catch (e) {
				console.error(e);
			}
		},
		addConectionsTestData() {
			this.instance.connections.forEach((connection) => {
				NodeViewUtils.addConnectionTestData(
					connection.source,
					connection.target,
					connection?.connector?.hasOwnProperty('canvas')
						? (connection?.connector.canvas as HTMLElement)
						: undefined,
				);
			});
		},
		onDragMove() {
			const totalNodes = this.nodes.length;
			void this.callDebounced(this.updateConnectionsOverlays, {
				debounceTime: totalNodes > 20 ? 200 : 0,
			});
		},
		updateConnectionsOverlays() {
			this.instance?.connections.forEach((connection) => {
				NodeViewUtils.showOrHideItemsLabel(connection);
				NodeViewUtils.showOrHideMidpointArrow(connection);

				Object.values(connection.overlays).forEach((overlay) => {
					if (!overlay.canvas) return;
					this.instance?.repaint(overlay.canvas);
				});
			});
		},
		isConnectionActive(connection: Connection | null) {
			if (!connection?.id || !this.activeConnection?.id) return false;

			return this.activeConnection?.id === connection.id;
		},
		onConnectionMouseOver(connection: Connection) {
			try {
				if (this.exitTimer !== undefined) {
					clearTimeout(this.exitTimer);
					this.exitTimer = undefined;
				}

				if (
					// eslint-disable-next-line no-constant-binary-expression
					this.isReadOnlyRoute ??
					this.readOnlyEnv ??
					this.enterTimer ??
					!connection ??
					this.isConnectionActive(connection)
				)
					return;

				this.enterTimer = setTimeout(() => {
					// If there is already an active connection then hide it first
					if (this.activeConnection && !this.isConnectionActive(connection)) {
						NodeViewUtils.hideConnectionActions(this.activeConnection);
					}
					this.enterTimer = undefined;
					if (connection) {
						NodeViewUtils.showConnectionActions(connection);
						this.activeConnection = connection;
					}
				}, 150);
			} catch (e) {
				console.error(e);
			}
		},
		onConnectionMouseOut(connection: Connection) {
			try {
				if (this.exitTimer) return;

				if (this.enterTimer) {
					clearTimeout(this.enterTimer);
					this.enterTimer = undefined;
				}

				if (
					// eslint-disable-next-line no-constant-binary-expression
					this.isReadOnlyRoute ??
					this.readOnlyEnv ??
					!connection ??
					!this.isConnectionActive(connection)
				)
					return;

				this.exitTimer = setTimeout(() => {
					this.exitTimer = undefined;

					if (connection && this.isConnectionActive(connection)) {
						NodeViewUtils.hideConnectionActions(this.activeConnection);
						this.activeConnection = null;
					}
				}, 500);
			} catch (e) {
				console.error(e);
			}
		},
		onConnectionMoved(info: ConnectionMovedParams) {
			try {
				// When a connection gets moved from one node to another it for some reason
				// calls the "connection" event but not the "connectionDetached" one. So we listen
				// additionally to the "connectionMoved" event and then only delete the existing connection.

				NodeViewUtils.resetInputLabelPosition(info.connection);

				const sourceInfo = info.connection.parameters;
				const targetInfo = info.originalEndpoint.parameters;

				const connectionInfo = [
					{
						node: this.workflowsStore.getNodeById(sourceInfo.nodeId)?.name || '',
						type: sourceInfo.type,
						index: sourceInfo.index,
					},
					{
						node: this.workflowsStore.getNodeById(targetInfo.nodeId)?.name || '',
						type: targetInfo.type,
						index: targetInfo.index,
					},
				] as [IConnection, IConnection];

				this.__removeConnection(connectionInfo, false);
			} catch (e) {
				console.error(e);
			}
		},
		onEndpointMouseOver(endpoint: Endpoint, mouse) {
			// This event seems bugged. It gets called constantly even when the mouse is not over the endpoint
			// if the endpoint has a connection attached to it. So we need to check if the mouse is actually over
			// the endpoint.
			if (!endpoint.isTarget || mouse.target !== endpoint.endpoint.canvas) return;
			this.instance.setHover(endpoint, true);
		},
		onEndpointMouseOut(endpoint: Endpoint) {
			if (!endpoint.isTarget) return;
			this.instance.setHover(endpoint, false);
		},
		async onConnectionDetached(info: ConnectionDetachedParams) {
			try {
				if (info.sourceEndpoint.parameters.connection === 'target') {
					// Allow that not "main" connections can also be dragged the other way around
					const tempEndpoint = info.sourceEndpoint;
					info.sourceEndpoint = info.targetEndpoint;
					info.targetEndpoint = tempEndpoint;
				}

				const connectionInfo: [IConnection, IConnection] | null = getConnectionInfo(info);
				NodeViewUtils.resetInputLabelPosition(info.targetEndpoint);
				NodeViewUtils.showOutputNameLabel(info.sourceEndpoint, info.connection);

				info.connection.removeOverlays();
				this.__removeConnectionByConnectionInfo(info, false, false);

				if (this.pullConnActiveNodeName) {
					// establish new connection when dragging connection from one node to another
					this.historyStore.startRecordingUndo();
					const sourceNode = this.workflowsStore.getNodeById(info.connection.parameters.nodeId);
					const sourceNodeName = sourceNode.name;
					const outputIndex = info.connection.parameters.index;
					const overrideTargetEndpoint = info.connection.connector
						.overrideTargetEndpoint as Endpoint | null;

					if (connectionInfo) {
						this.historyStore.pushCommandToUndo(new RemoveConnectionCommand(connectionInfo));
					}
					this.connectTwoNodes(
						sourceNodeName,
						outputIndex,
						this.pullConnActiveNodeName,
						overrideTargetEndpoint?.parameters?.index ?? 0,
						NodeConnectionType.Main,
					);
					this.pullConnActiveNodeName = null;
					await this.$nextTick();
					this.historyStore.stopRecordingUndo();
				} else if (
					!this.historyStore.bulkInProgress &&
					!this.suspendRecordingDetachedConnections &&
					connectionInfo
				) {
					// Ff connection being detached by user, save this in history
					// but skip if it's detached as a side effect of bulk undo/redo or node rename process
					const removeCommand = new RemoveConnectionCommand(connectionInfo, this);
					this.historyStore.pushCommandToUndo(removeCommand);
				}

				void this.nodeHelpers.updateNodesInputIssues();
			} catch (e) {
				console.error(e);
			}
		},
		onConnectionDrag(connection: Connection) {
			// The overlays are visible by default so we need to hide the midpoint arrow
			// manually
			connection.overlays['midpoint-arrow']?.setVisible(false);
			try {
				this.pullConnActiveNodeName = null;
				this.pullConnActive = true;
				this.canvasStore.newNodeInsertPosition = null;
				NodeViewUtils.hideConnectionActions(connection);
				NodeViewUtils.resetConnection(connection);

				const scope = connection.scope as ConnectionTypes;
				const scopedEndpoints = Array.from(
					document.querySelectorAll(`[data-jtk-scope-${scope}=true]`),
				);
				const connectionType = connection.parameters.connection;
				const requiredType = connectionType === 'source' ? 'target' : 'source';

				const filteredEndpoints = scopedEndpoints.filter((el) => {
					const endpoint = el.jtk.endpoint as Endpoint;
					if (!endpoint) return false;

					// Prevent snapping(but not connecting) to the same node
					const isSameNode = endpoint.parameters.nodeId === connection.parameters.nodeId;
					const endpointType = endpoint.parameters.connection;

					return !isSameNode && endpointType === requiredType;
				});

				const onMouseMove = (e: MouseEvent | TouchEvent) => {
					if (!connection) {
						return;
					}

					const intersectingEndpoints = filteredEndpoints
						.filter((element: Element) => {
							const endpoint = element.jtk.endpoint as Endpoint;

							if (element.classList.contains('jtk-floating-endpoint')) {
								return false;
							}
							const isEndpointIntersect = NodeViewUtils.isElementIntersection(element, e, 50);
							const isNodeElementIntersect = NodeViewUtils.isElementIntersection(
								endpoint.element,
								e,
								30,
							);

							if (isEndpointIntersect || isNodeElementIntersect) {
								const node = this.workflowsStore.getNodeById(endpoint.parameters.nodeId);

								if (node) {
									const nodeType = this.nodeTypesStore.getNodeType(node.type, node.typeVersion);

									if (!nodeType) return false;

									return true;
								}
							}

							return false;
						})
						.sort((a, b) => {
							const aEndpointIntersect = NodeViewUtils.calculateElementIntersection(a, e, 50);
							const bEndpointIntersect = NodeViewUtils.calculateElementIntersection(b, e, 50);

							// If both intersections are null, treat them as equal
							if (!aEndpointIntersect?.y && !bEndpointIntersect?.y) {
								return 0;
							}

							// If one intersection is null, sort the non-null one first
							if (!aEndpointIntersect?.y) return 1;
							if (!bEndpointIntersect?.y) return -1;

							// Otherwise, sort by ascending Y distance
							return bEndpointIntersect.y - aEndpointIntersect.y;
						});

					if (intersectingEndpoints.length > 0) {
						const intersectingEndpoint = intersectingEndpoints[0];
						const endpoint = intersectingEndpoint.jtk.endpoint as Endpoint;
						const node = this.workflowsStore.getNodeById(endpoint.parameters.nodeId);

						this.pullConnActiveNodeName = node?.name ?? null;

						NodeViewUtils.showDropConnectionState(connection, endpoint);
					} else {
						NodeViewUtils.showPullConnectionState(connection);
						this.pullConnActiveNodeName = null;
					}
				};

				const onMouseUp = (e: MouseEvent | TouchEvent) => {
					this.pullConnActive = false;
					this.canvasStore.newNodeInsertPosition = this.getMousePositionWithinNodeView(e);
					NodeViewUtils.resetConnectionAfterPull(connection);
					window.removeEventListener('mousemove', onMouseMove);
					window.removeEventListener('mouseup', onMouseUp);

					this.connectionDragScope = {
						type: null,
						connection: null,
					};
				};

				window.addEventListener('mousemove', onMouseMove);
				window.addEventListener('touchmove', onMouseMove);
				window.addEventListener('mouseup', onMouseUp);
				window.addEventListener('touchend', onMouseMove);

				this.connectionDragScope = {
					type: connection.parameters.type,
					connection: connection.parameters.connection,
				};
			} catch (e) {
				console.error(e);
			}
		},
		onConnectionDragAbortDetached(connection: Connection) {
			Object.values(this.instance?.endpointsByElement)
				.flatMap((endpoints) => Object.values(endpoints))
				.filter((endpoint) => endpoint.endpoint.type === 'N8nPlus')
				.forEach((endpoint) => setTimeout(() => endpoint.instance.revalidate(endpoint.element), 0));
		},
		onPlusEndpointClick(endpoint: Endpoint) {
			if (this.shouldShowNextStepDialog) {
				if (endpoint?.__meta) {
					this.aiStore.latestConnectionInfo = {
						sourceId: endpoint.__meta.nodeId,
						index: endpoint.__meta.index,
						eventSource: NODE_CREATOR_OPEN_SOURCES.PLUS_ENDPOINT,
						outputType: endpoint.scope as NodeConnectionType,
						endpointUuid: endpoint.uuid,
						stepName: endpoint.__meta.nodeName,
					};
					const endpointElement = endpoint.endpoint.canvas;
					this.aiStore.openNextStepPopup(
						this.$locale.baseText('nextStepPopup.title.nextStep'),
						endpointElement,
					);
				}
			} else {
				this.insertNodeAfterSelected({
					sourceId: endpoint.__meta.nodeId,
					index: endpoint.__meta.index,
					eventSource: NODE_CREATOR_OPEN_SOURCES.PLUS_ENDPOINT,
					outputType: endpoint.scope as ConnectionTypes,
					endpointUuid: endpoint.uuid,
					stepName: endpoint.__meta.nodeName,
				});
			}
		},
		onAddInputEndpointClick(endpoint: Endpoint) {
			if (endpoint?.__meta) {
				this.insertNodeAfterSelected({
					sourceId: endpoint.__meta.nodeId,
					index: endpoint.__meta.index,
					eventSource: NODE_CREATOR_OPEN_SOURCES.ADD_INPUT_ENDPOINT,
					nodeCreatorView: AI_NODE_CREATOR_VIEW,
					outputType: endpoint.scope as ConnectionTypes,
					endpointUuid: endpoint.uuid,
				});
			}
		},
		bindCanvasEvents() {
			if (this.eventsAttached) return;
			this.instance.bind(EVENT_CONNECTION_ABORT, this.onEventConnectionAbort);

			this.instance.bind(INTERCEPT_BEFORE_DROP, this.onInterceptBeforeDrop);

			this.instance.bind(EVENT_CONNECTION, this.onEventConnection);

			this.instance.bind(EVENT_DRAG_MOVE, this.onDragMove);
			this.instance.bind(EVENT_CONNECTION_MOUSEOVER, this.onConnectionMouseOver);
			this.instance.bind(EVENT_CONNECTION_MOUSEOUT, this.onConnectionMouseOut);

			this.instance.bind(EVENT_CONNECTION_MOVED, this.onConnectionMoved);
			this.instance.bind(EVENT_ENDPOINT_MOUSEOVER, this.onEndpointMouseOver);
			this.instance.bind(EVENT_ENDPOINT_MOUSEOUT, this.onEndpointMouseOut);
			this.instance.bind(EVENT_CONNECTION_DETACHED, this.onConnectionDetached);
			this.instance.bind(EVENT_CONNECTION_DRAG, this.onConnectionDrag);
			this.instance.bind(
				[EVENT_CONNECTION_DRAG, EVENT_CONNECTION_ABORT, EVENT_CONNECTION_DETACHED],
				this.onConnectionDragAbortDetached,
			);
			this.instance.bind(EVENT_PLUS_ENDPOINT_CLICK, this.onPlusEndpointClick);
			this.instance.bind(EVENT_ADD_INPUT_ENDPOINT_CLICK, this.onAddInputEndpointClick);

			this.eventsAttached = true;
		},
		unbindCanvasEvents() {
			this.instance.unbind(EVENT_CONNECTION_ABORT, this.onEventConnectionAbort);

			this.instance.unbind(INTERCEPT_BEFORE_DROP, this.onInterceptBeforeDrop);

			this.instance.unbind(EVENT_CONNECTION, this.onEventConnection);

			this.instance.unbind(EVENT_DRAG_MOVE, this.onDragMove);
			this.instance.unbind(EVENT_CONNECTION_MOUSEOVER, this.onConnectionMouseOver);
			this.instance.unbind(EVENT_CONNECTION_MOUSEOUT, this.onConnectionMouseOut);

			this.instance.unbind(EVENT_CONNECTION_MOVED, this.onConnectionMoved);
			this.instance.unbind(EVENT_ENDPOINT_MOUSEOVER, this.onEndpointMouseOver);
			this.instance.unbind(EVENT_ENDPOINT_MOUSEOUT, this.onEndpointMouseOut);
			this.instance.unbind(EVENT_CONNECTION_DETACHED, this.onConnectionDetached);
			this.instance.unbind(EVENT_CONNECTION_DRAG, this.onConnectionDrag);

			this.instance.unbind(EVENT_CONNECTION_DRAG, this.onConnectionDragAbortDetached);
			this.instance.unbind(EVENT_CONNECTION_ABORT, this.onConnectionDragAbortDetached);
			this.instance.unbind(EVENT_CONNECTION_DETACHED, this.onConnectionDragAbortDetached);
			this.instance.unbind(EVENT_PLUS_ENDPOINT_CLICK, this.onPlusEndpointClick);
			this.instance.unbind(EVENT_ADD_INPUT_ENDPOINT_CLICK, this.onAddInputEndpointClick);
			this.eventsAttached = false;
		},
		unbindEndpointEventListeners(bind = true) {
			if (this.instance) {
				// Get all the endpoints and unbind the events
				const elements = this.instance.getManagedElements();
				for (const element of Object.values(elements)) {
					const endpoints = element.endpoints;
					for (const endpoint of endpoints || []) {
						const endpointInstance = endpoint?.endpoint;
						if (endpointInstance && endpointInstance.type === N8nPlusEndpointType) {
							(endpointInstance as N8nPlusEndpoint).unbindEvents();
						}
					}
				}
			}

			this.eventsAttached = false;
		},
		onBeforeUnload(e: BeforeUnloadEvent) {
			if (this.isDemo || window.preventNodeViewBeforeUnload) {
				return;
			} else if (this.uiStore.stateIsDirty) {
				// A bit hacky solution to detecting users leaving the page after prompt:
				// 1. Notify that workflow is closed straight away
				this.collaborationStore.notifyWorkflowClosed(this.workflowsStore.workflowId);
				// 2. If user decided to stay on the page we notify that the workflow is opened again
				this.unloadTimeout = setTimeout(() => {
					this.collaborationStore.notifyWorkflowOpened(this.workflowsStore.workflowId);
				}, 5 * TIME.SECOND);
				e.returnValue = true; //Gecko + IE
				return true; //Gecko + Webkit, Safari, Chrome etc.
			} else {
				this.canvasStore.startLoading(this.$locale.baseText('nodeView.redirecting'));
				this.collaborationStore.notifyWorkflowClosed(this.workflowsStore.workflowId);
				return;
			}
		},
		onUnload() {
			// This will fire if users decides to leave the page after prompted
			// Clear the interval to prevent the notification from being sent
			clearTimeout(this.unloadTimeout);
		},
		makeNewWorkflowShareable() {
			const { currentProject, personalProject } = this.projectsStore;
			const homeProject = currentProject ?? personalProject ?? {};
			const scopes = currentProject?.scopes ?? personalProject?.scopes ?? [];

			this.workflowsStore.workflow.homeProject = homeProject as ProjectSharingData;
			this.workflowsStore.workflow.scopes = scopes;
		},
		async newWorkflow(): Promise<void> {
			const { getVariant } = usePostHog();
			this.canvasStore.startLoading();
			this.resetWorkspace();
			this.workflowData = await this.workflowsStore.getNewWorkflowData(
				undefined,
				this.projectsStore.currentProjectId,
			);
			this.workflowsStore.currentWorkflowExecutions = [];
			this.executionsStore.activeExecution = null;

			this.uiStore.stateIsDirty = false;
			this.canvasStore.setZoomLevel(1, [0, 0]);
			this.canvasStore.zoomToFit();
			this.uiStore.nodeViewInitialized = true;
			this.historyStore.reset();
			this.executionsStore.activeExecution = null;
			this.makeNewWorkflowShareable();
			this.canvasStore.stopLoading();

			// Pre-populate the canvas with the manual trigger node if the experiment is enabled and the user is in the variant group
			if (
				getVariant(CANVAS_AUTO_ADD_MANUAL_TRIGGER_EXPERIMENT.name) ===
				CANVAS_AUTO_ADD_MANUAL_TRIGGER_EXPERIMENT.variant
			) {
				const manualTriggerNode = this.canvasStore.getAutoAddManualTriggerNode();
				if (manualTriggerNode) {
					await this.addNodes([manualTriggerNode]);
				}
			}
		},
		async initView(): Promise<void> {
			if (this.$route.params.action === 'workflowSave') {
				// In case the workflow got saved we do not have to run init
				// as only the route changed but all the needed data is already loaded
				this.uiStore.stateIsDirty = false;
				return;
			}
			if (this.blankRedirect) {
				this.blankRedirect = false;
			} else if (this.$route.name === VIEWS.TEMPLATE_IMPORT) {
				const templateId = this.$route.params.id;
				await this.openWorkflowTemplate(templateId);
			} else {
				if (this.uiStore.stateIsDirty && !this.readOnlyEnv) {
					const confirmModal = await this.confirm(
						this.$locale.baseText('generic.unsavedWork.confirmMessage.message'),
						{
							title: this.$locale.baseText('generic.unsavedWork.confirmMessage.headline'),
							type: 'warning',
							confirmButtonText: this.$locale.baseText(
								'generic.unsavedWork.confirmMessage.confirmButtonText',
							),
							cancelButtonText: this.$locale.baseText(
								'generic.unsavedWork.confirmMessage.cancelButtonText',
							),
							showClose: true,
						},
					);
					if (confirmModal === MODAL_CONFIRM) {
						const saved = await this.workflowHelpers.saveCurrentWorkflow();
						if (saved) await this.settingsStore.fetchPromptsData();
					} else if (confirmModal === MODAL_CLOSE) {
						return;
					}
				}
				await this.loadCredentials();
				// Load a workflow
				let workflowId = null as string | null;
				if (this.$route.params.name) {
					workflowId = this.$route.params.name;
				}
				if (workflowId !== null) {
					let workflow: IWorkflowDb | undefined = undefined;
					try {
						workflow = await this.workflowsStore.fetchWorkflow(workflowId);
					} catch (error) {
						this.showError(error, this.$locale.baseText('openWorkflow.workflowNotFoundError'));

						void this.$router.push({
							name: VIEWS.NEW_WORKFLOW,
						});
					}

					if (workflow) {
						this.titleSet(workflow.name, 'IDLE');
						await this.openWorkflow(workflow);
						await this.checkAndInitDebugMode();

						await this.projectsStore.setProjectNavActiveIdByWorkflowHomeProject(
							workflow.homeProject,
						);

						if (workflow.meta?.onboardingId) {
							this.$telemetry.track(
								`User opened workflow from onboarding template with ID ${workflow.meta.onboardingId}`,
								{
									workflow_id: workflow.id,
								},
								{
									withPostHog: true,
								},
							);
						}
					}
				} else if (this.$route.meta?.nodeView === true) {
					// Create new workflow
					await this.newWorkflow();
				}
			}
			this.historyStore.reset();
			this.uiStore.nodeViewInitialized = true;
			document.addEventListener('keydown', this.keyDown);
			document.addEventListener('keyup', this.keyUp);

			window.addEventListener('beforeunload', this.onBeforeUnload);
			window.addEventListener('unload', this.onUnload);
			// Once view is initialized, pick up all toast notifications
			// waiting in the store and display them
			this.showNotificationForViews([VIEWS.WORKFLOW, VIEWS.NEW_WORKFLOW]);
		},
		getOutputEndpointUUID(
			nodeName: string,
			connectionType: ConnectionTypes,
			index: number,
		): string | null {
			const node = this.workflowsStore.getNodeByName(nodeName);
			if (!node) {
				return null;
			}

			return NodeViewUtils.getOutputEndpointUUID(node.id, connectionType, index);
		},
		getInputEndpointUUID(nodeName: string, connectionType: ConnectionTypes, index: number) {
			const node = this.workflowsStore.getNodeByName(nodeName);
			if (!node) {
				return null;
			}

			return NodeViewUtils.getInputEndpointUUID(node.id, connectionType, index);
		},
		__addConnection(connection: [IConnection, IConnection]) {
			const outputUuid = this.getOutputEndpointUUID(
				connection[0].node,
				connection[0].type as ConnectionTypes,
				connection[0].index,
			);
			const inputUuid = this.getInputEndpointUUID(
				connection[1].node,
				connection[1].type as ConnectionTypes,
				connection[1].index,
			);
			if (!outputUuid || !inputUuid) {
				return;
			}

			const uuid: [string, string] = [outputUuid, inputUuid];
			// Create connections in DOM
			this.instance?.connect({
				uuids: uuid,
				detachable: !this.isReadOnlyRoute && !this.readOnlyEnv,
			});

			setTimeout(() => {
				this.addPinDataConnections(this.workflowsStore.pinnedWorkflowData || ({} as IPinData));
			});
		},
		__removeConnection(connection: [IConnection, IConnection], removeVisualConnection = false) {
			if (removeVisualConnection) {
				const sourceNode = this.workflowsStore.getNodeByName(connection[0].node);
				const targetNode = this.workflowsStore.getNodeByName(connection[1].node);

				if (!sourceNode || !targetNode) {
					return;
				}

				const sourceNodeType = this.nodeTypesStore.getNodeType(
					sourceNode.type,
					sourceNode.typeVersion,
				);
				const sourceNodeOutput =
					sourceNodeType?.outputs?.[connection[0].index] || NodeConnectionType.Main;
				const sourceNodeOutputName =
					typeof sourceNodeOutput === 'string' ? sourceNodeOutput : sourceNodeOutput.name;
				const scope = NodeViewUtils.getEndpointScope(sourceNodeOutputName);

				const connections = this.instance?.getConnections({
					scope,
					source: sourceNode.id,
					target: targetNode.id,
				});

				connections.forEach((connectionInstance: Connection) => {
					if (connectionInstance.__meta) {
						// Only delete connections from specific indexes (if it can be determined by meta)
						if (
							connectionInstance.__meta.sourceOutputIndex === connection[0].index &&
							connectionInstance.__meta.targetOutputIndex === connection[1].index
						) {
							this.__deleteJSPlumbConnection(connectionInstance);
						}
					} else {
						this.__deleteJSPlumbConnection(connectionInstance);
					}
				});
			}

			this.workflowsStore.removeConnection({ connection });
		},
		__deleteJSPlumbConnection(connection: Connection, trackHistory = false) {
			// Make sure to remove the overlay else after the second move
			// it visibly stays behind free floating without a connection.
			connection.removeOverlays();

			this.pullConnActiveNodeName = null; // prevent new connections when connectionDetached is triggered
			this.instance?.deleteConnection(connection); // on delete, triggers connectionDetached event which applies mutation to store
			if (trackHistory && connection.__meta) {
				const connectionData: [IConnection, IConnection] = [
					{
						index: connection.__meta?.sourceOutputIndex,
						node: connection.__meta.sourceNodeName,
						type: NodeConnectionType.Main,
					},
					{
						index: connection.__meta?.targetOutputIndex,
						node: connection.__meta.targetNodeName,
						type: NodeConnectionType.Main,
					},
				];
				const removeCommand = new RemoveConnectionCommand(connectionData, this);
				this.historyStore.pushCommandToUndo(removeCommand);
			}
		},
		__removeConnectionByConnectionInfo(info, removeVisualConnection = false, trackHistory = false) {
			const connectionInfo: [IConnection, IConnection] | null = getConnectionInfo(info);

			if (connectionInfo) {
				if (removeVisualConnection) {
					this.__deleteJSPlumbConnection(info.connection, trackHistory);
				} else if (trackHistory) {
					this.historyStore.pushCommandToUndo(new RemoveConnectionCommand(connectionInfo));
				}
				this.workflowsStore.removeConnection({ connection: connectionInfo });
			}
		},
		async duplicateNodes(nodes: INode[]): Promise<void> {
			if (!this.editAllowedCheck()) {
				return;
			}

			const workflowData = deepCopy(await this.getNodesToSave(nodes));
			await this.importWorkflowData(workflowData, 'duplicate', false);
		},
		getIncomingOutgoingConnections(nodeName: string): {
			incoming: Connection[];
			outgoing: Connection[];
		} {
			const node = this.workflowsStore.getNodeByName(nodeName);

			if (node) {
				// @ts-ignore
				const outgoing = this.instance?.getConnections({
					source: node.id,
				});

				// @ts-ignore
				const incoming = this.instance?.getConnections({
					target: node.id,
				}) as Connection[];

				return {
					incoming,
					outgoing,
				};
			}
			return { incoming: [], outgoing: [] };
		},
		onNodeMoved(node: INodeUi) {
			const { incoming, outgoing } = this.getIncomingOutgoingConnections(node.name);

			[...incoming, ...outgoing].forEach((connection: Connection) => {
				NodeViewUtils.showOrHideMidpointArrow(connection);
				NodeViewUtils.showOrHideItemsLabel(connection);
			});
		},
		onNodeRun({
			name,
			data,
			waiting,
		}: {
			name: string;
			data: ITaskData[] | null;
			waiting: boolean;
		}) {
			const pinData = this.workflowsStore.pinnedWorkflowData;

			if (pinData?.[name]) {
				const { outgoing } = this.getIncomingOutgoingConnections(name);

				outgoing.forEach((connection: Connection) => {
					if (connection.__meta?.sourceNodeName === name) {
						const hasRun = this.workflowsStore.getWorkflowResultDataByNodeName(name) !== null;
						NodeViewUtils.addClassesToOverlays({
							connection,
							overlayIds: [NodeViewUtils.OVERLAY_RUN_ITEMS_ID],
							classNames: hasRun ? ['has-run'] : [],
							includeConnector: true,
						});
					}
				});
				return;
			}

			const sourceNodeName = name;
			const sourceNode = this.workflowsStore.getNodeByName(sourceNodeName);
			const sourceId = sourceNode !== null ? sourceNode.id : '';

			if (data === null || data.length === 0 || waiting) {
				const outgoing = this.instance?.getConnections({
					source: sourceId,
				}) as Connection[];

				outgoing.forEach((connection: Connection) => {
					NodeViewUtils.resetConnection(connection);
				});
				const endpoints = NodeViewUtils.getJSPlumbEndpoints(sourceNode, this.instance);
				endpoints.forEach((endpoint: Endpoint) => {
					if (endpoint.endpoint.type === 'N8nPlus') {
						(endpoint.endpoint as N8nPlusEndpoint).clearSuccessOutput();
					}
				});

				return;
			}

			this.nodeHelpers.setSuccessOutput(data, sourceNode);
		},
		removeNode(nodeName: string, trackHistory = false, trackBulk = true) {
			if (!this.editAllowedCheck()) {
				return;
			}

			const node = this.workflowsStore.getNodeByName(nodeName);
			if (!node) {
				return;
			}

			if (trackHistory && trackBulk) {
				this.historyStore.startRecordingUndo();
			}

			// "requiredNodeTypes" are also defined in cli/commands/run.ts
			const requiredNodeTypes: string[] = [];

			if (requiredNodeTypes.includes(node.type)) {
				// The node is of the required type so check first
				// if any node of that type would be left when the
				// current one would get deleted.
				let deleteAllowed = false;
				for (const checkNode of this.nodes) {
					if (checkNode.name === node.name) {
						continue;
					}
					if (requiredNodeTypes.includes(checkNode.type)) {
						deleteAllowed = true;
						break;
					}
				}

				if (!deleteAllowed) {
					return;
				}
			}

			if (node.type === STICKY_NODE_TYPE) {
				this.$telemetry.track('User deleted workflow note', {
					workflow_id: this.workflowsStore.workflowId,
					is_welcome_note: node.name === QUICKSTART_NOTE_NAME,
				});
			} else {
				void this.externalHooks.run('node.deleteNode', { node });
				this.$telemetry.track('User deleted node', {
					node_type: node.type,
					workflow_id: this.workflowsStore.workflowId,
				});
			}

			let waitForNewConnection = false;
			// connect nodes before/after deleted node
			const nodeType = this.nodeTypesStore.getNodeType(node.type, node.typeVersion);

			const workflow = this.workflowHelpers.getCurrentWorkflow();
			const workflowNode = workflow.getNode(node.name);
			let inputs: Array<ConnectionTypes | INodeInputConfiguration> = [];
			let outputs: Array<ConnectionTypes | INodeOutputConfiguration> = [];
			if (nodeType) {
				inputs = NodeHelpers.getNodeInputs(workflow, workflowNode, nodeType);
				outputs = NodeHelpers.getNodeOutputs(workflow, workflowNode, nodeType);
			}

			if (outputs.length === 1 && inputs.length === 1) {
				const { incoming, outgoing } = this.getIncomingOutgoingConnections(node.name);
				if (incoming.length === 1 && outgoing.length === 1) {
					const conn1 = incoming[0];
					const conn2 = outgoing[0];
					if (conn1.__meta && conn2.__meta) {
						waitForNewConnection = true;
						const sourceNodeName = conn1.__meta.sourceNodeName;
						const sourceNodeOutputIndex = conn1.__meta.sourceOutputIndex;
						const targetNodeName = conn2.__meta.targetNodeName;
						const targetNodeOuputIndex = conn2.__meta.targetOutputIndex;

						setTimeout(() => {
							this.connectTwoNodes(
								sourceNodeName,
								sourceNodeOutputIndex,
								targetNodeName,
								targetNodeOuputIndex,
								NodeConnectionType.Main,
							);

							if (waitForNewConnection) {
								this.instance?.setSuspendDrawing(false, true);
								waitForNewConnection = false;
							}
						}, 100); // just to make it clear to users that this is a new connection
					}
				}
			}

			void nextTick(() => {
				// Suspend drawing
				this.instance?.setSuspendDrawing(true);
				(this.instance?.endpointsByElement[node.id] || [])
					.flat()
					.forEach((endpoint) => this.instance?.deleteEndpoint(endpoint));

				// Remove the connections in data
				this.workflowsStore.removeAllNodeConnection(node);
				this.workflowsStore.removeNode(node);
				this.workflowsStore.clearNodeExecutionData(node.name);

				if (!waitForNewConnection) {
					// Now it can draw again
					this.instance?.setSuspendDrawing(false, true);
				}

				// Remove node from selected index if found in it
				this.uiStore.removeNodeFromSelection(node);
				if (trackHistory) {
					this.historyStore.pushCommandToUndo(new RemoveNodeCommand(node));
				}
			}); // allow other events to finish like drag stop

			if (trackHistory && trackBulk) {
				const recordingTimeout = waitForNewConnection ? 100 : 0;
				setTimeout(() => {
					this.historyStore.stopRecordingUndo();
				}, recordingTimeout);
			}
		},
		async onSwitchSelectedNode(nodeName: string) {
			this.nodeSelectedByName(nodeName, true, true);
		},
		async onOpenConnectionNodeCreator(node: string, connectionType: ConnectionTypes) {
			await this.openSelectiveNodeCreator({
				connectiontype: connectionType,
				node,
			});
		},
		async redrawNode(nodeName: string) {
			// TODO: Improve later
			// For now we redraw the node by simply renaming it. Can for sure be
			// done better later but should be fine for now.
			const tempName = 'x____XXXX____x';
			await this.renameNode(nodeName, tempName);
			await this.renameNode(tempName, nodeName);
		},
		valueChanged(parameterData: IUpdateInformation) {
			if (parameterData.name === 'name' && parameterData.oldValue) {
				// The name changed so we have to take care that
				// the connections get changed.
				void this.renameNode(parameterData.oldValue as string, parameterData.value as string);
			}
		},
		async renameNodePrompt(currentName: string) {
			try {
				const promptResponsePromise = this.prompt(
					this.$locale.baseText('nodeView.prompt.newName') + ':',
					this.$locale.baseText('nodeView.prompt.renameNode') + `: ${currentName}`,
					{
						customClass: 'rename-prompt',
						confirmButtonText: this.$locale.baseText('nodeView.prompt.rename'),
						cancelButtonText: this.$locale.baseText('nodeView.prompt.cancel'),
						inputErrorMessage: this.$locale.baseText('nodeView.prompt.invalidName'),
						inputValue: currentName,
					},
				);

				// Wait till it had time to display
				await this.$nextTick();

				// Get the input and select the text in it
				const nameInput = document.querySelector('.rename-prompt .el-input__inner') as
					| HTMLInputElement
					| undefined;
				if (nameInput) {
					nameInput.focus();
					nameInput.select();
				}

				const promptResponse = (await promptResponsePromise) as MessageBoxInputData;

				if (promptResponse?.action !== MODAL_CONFIRM) return;

				await this.renameNode(currentName, promptResponse.value, true);
			} catch (e) {}
		},
		async renameNode(currentName: string, newName: string, trackHistory = false) {
			if (currentName === newName) {
				return;
			}

			this.suspendRecordingDetachedConnections = true;
			if (trackHistory) {
				this.historyStore.startRecordingUndo();
			}

			const activeNodeName = this.activeNode?.name;
			const isActive = activeNodeName === currentName;
			if (isActive) {
				this.renamingActive = true;
			}

			newName = this.uniqueNodeName(newName);

			// Rename the node and update the connections
			const workflow = this.workflowHelpers.getCurrentWorkflow(true);
			workflow.renameNode(currentName, newName);

			if (trackHistory) {
				this.historyStore.pushCommandToUndo(new RenameNodeCommand(currentName, newName));
			}

			// Update also last selected node and execution data
			this.workflowsStore.renameNodeSelectedAndExecution({ old: currentName, new: newName });

			// Reset all nodes and connections to load the new ones
			this.deleteEveryEndpoint();

			this.workflowsStore.removeAllConnections({ setStateDirty: false });
			this.workflowsStore.removeAllNodes({ removePinData: false, setStateDirty: true });

			// Wait a tick that the old nodes had time to get removed
			await this.$nextTick();

			// Add the new updated nodes
			await this.addNodes(Object.values(workflow.nodes), workflow.connectionsBySourceNode, false);

			// Make sure that the node is selected again
			this.deselectAllNodes();
			this.nodeSelectedByName(newName);

			if (isActive) {
				this.ndvStore.activeNodeName = newName;
				this.renamingActive = false;
			}

			if (trackHistory) {
				this.historyStore.stopRecordingUndo();
			}
			this.suspendRecordingDetachedConnections = false;
		},
		deleteEveryEndpoint() {
			// Check as it does not exist on first load
			if (this.instance) {
				this.instance?.reset();
				Object.values(this.instance?.endpointsByElement)
					.flatMap((endpoint) => endpoint)
					.forEach((endpoint) => endpoint.destroy());

				this.instance.deleteEveryConnection({ fireEvent: true });
			}
		},
		matchCredentials(node: INodeUi) {
			if (!node.credentials) {
				return;
			}
			Object.entries(node.credentials).forEach(
				([nodeCredentialType, nodeCredentials]: [string, INodeCredentialsDetails]) => {
					const credentialOptions = this.credentialsStore.getCredentialsByType(nodeCredentialType);

					// Check if workflows applies old credentials style
					if (typeof nodeCredentials === 'string') {
						nodeCredentials = {
							id: null,
							name: nodeCredentials,
						};
						this.credentialsUpdated = true;
					}

					if (nodeCredentials.id) {
						// Check whether the id is matching with a credential
						const credentialsId = nodeCredentials.id.toString(); // due to a fixed bug in the migration UpdateWorkflowCredentials (just sqlite) we have to cast to string and check later if it has been a number
						const credentialsForId = credentialOptions.find(
							(optionData: ICredentialsResponse) => optionData.id === credentialsId,
						);
						if (credentialsForId) {
							if (
								credentialsForId.name !== nodeCredentials.name ||
								typeof nodeCredentials.id === 'number'
							) {
								node.credentials![nodeCredentialType] = {
									id: credentialsForId.id,
									name: credentialsForId.name,
								};
								this.credentialsUpdated = true;
							}
							return;
						}
					}

					// No match for id found or old credentials type used
					node.credentials![nodeCredentialType] = nodeCredentials;

					// check if only one option with the name would exist
					const credentialsForName = credentialOptions.filter(
						(optionData: ICredentialsResponse) => optionData.name === nodeCredentials.name,
					);

					// only one option exists for the name, take it
					if (credentialsForName.length === 1) {
						node.credentials![nodeCredentialType].id = credentialsForName[0].id;
						this.credentialsUpdated = true;
					}
				},
			);
		},
		async addNodes(nodes: INodeUi[], connections?: IConnections, trackHistory = false) {
			if (!nodes?.length) {
				return;
			}
			this.isInsertingNodes = true;
			// Before proceeding we must check if all nodes contain the `properties` attribute.
			// Nodes are loaded without this information so we must make sure that all nodes
			// being added have this information.
			await this.loadNodesProperties(
				nodes.map((node) => ({ name: node.type, version: node.typeVersion })),
			);

			// Add the node to the node-list
			let nodeType: INodeTypeDescription | null;
			nodes.forEach((node) => {
				if (!node.id) {
					node.id = uuid();
				}

				nodeType = this.nodeTypesStore.getNodeType(node.type, node.typeVersion);

				// Make sure that some properties always exist
				if (!node.hasOwnProperty('disabled')) {
					node.disabled = false;
				}

				if (!node.hasOwnProperty('parameters')) {
					node.parameters = {};
				}

				// Load the defaul parameter values because only values which differ
				// from the defaults get saved
				if (nodeType !== null) {
					let nodeParameters = null;
					try {
						nodeParameters = NodeHelpers.getNodeParameters(
							nodeType.properties,
							node.parameters,
							true,
							false,
							node,
						);
					} catch (e) {
						console.error(
							this.$locale.baseText('nodeView.thereWasAProblemLoadingTheNodeParametersOfNode') +
								`: "${node.name}"`,
						);
						console.error(e);
					}
					node.parameters = nodeParameters !== null ? nodeParameters : {};

					// if it's a webhook and the path is empty set the UUID as the default path
					if (
						[WEBHOOK_NODE_TYPE, FORM_TRIGGER_NODE_TYPE].includes(node.type) &&
						node.parameters.path === ''
					) {
						node.parameters.path = node.webhookId as string;
					}
				}

				// check and match credentials, apply new format if old is used
				this.matchCredentials(node);
				this.workflowsStore.addNode(node);
				if (trackHistory) {
					this.historyStore.pushCommandToUndo(new AddNodeCommand(node));
				}
			});

			// Wait for the nodes to be rendered
			await this.$nextTick();

			this.instance?.setSuspendDrawing(true);

			if (connections) {
				await this.addConnections(connections);
			}
			// Add the node issues at the end as the node-connections are required
			this.nodeHelpers.refreshNodeIssues();
			this.nodeHelpers.updateNodesInputIssues();
			this.resetEndpointsErrors();
			this.isInsertingNodes = false;

			// Now it can draw again
			this.instance?.setSuspendDrawing(false, true);
		},
		async addConnections(connections: IConnections) {
			const batchedConnectionData: Array<[IConnection, IConnection]> = [];

			for (const sourceNode in connections) {
				for (const type in connections[sourceNode]) {
					connections[sourceNode][type].forEach((outwardConnections, sourceIndex) => {
						if (outwardConnections) {
							outwardConnections.forEach((targetData) => {
								batchedConnectionData.push([
									{ node: sourceNode, type, index: sourceIndex },
									{ node: targetData.node, type: targetData.type, index: targetData.index },
								]);
							});
						}
					});
				}
			}

			// Process the connections in batches
			await this.processConnectionBatch(batchedConnectionData);
			setTimeout(this.addConectionsTestData, 0);
		},

		async processConnectionBatch(batchedConnectionData: Array<[IConnection, IConnection]>) {
			const batchSize = 100;

			for (let i = 0; i < batchedConnectionData.length; i += batchSize) {
				const batch = batchedConnectionData.slice(i, i + batchSize);

				batch.forEach((connectionData) => {
					this.__addConnection(connectionData);
				});
			}
		},

		async addNodesToWorkflow(data: IWorkflowDataUpdate): Promise<IWorkflowDataUpdate> {
			// Because nodes with the same name maybe already exist, it could
			// be needed that they have to be renamed. Also could it be possible
			// that nodes are not allowd to be created because they have a create
			// limit set. So we would then link the new nodes with the already existing ones.
			// In this object all that nodes get saved in the format:
			//   old-name -> new-name
			const nodeNameTable: {
				[key: string]: string;
			} = {};
			const newNodeNames: string[] = [];

			if (!data.nodes) {
				// No nodes to add
				throw new Error(this.$locale.baseText('nodeView.noNodesGivenToAdd'));
			}

			// Get how many of the nodes of the types which have
			// a max limit set already exist
			const nodeTypesCount = this.workflowHelpers.getNodeTypesMaxCount();

			let oldName: string;
			let newName: string;
			const createNodes: INode[] = [];

			await this.loadNodesProperties(
				data.nodes.map((node) => ({ name: node.type, version: node.typeVersion })),
			);

			data.nodes.forEach((node) => {
				if (nodeTypesCount[node.type] !== undefined) {
					if (nodeTypesCount[node.type].exist >= nodeTypesCount[node.type].max) {
						// Node is not allowed to be created so
						// do not add it to the create list but
						// add the name of the existing node
						// that this one gets linked up instead.
						nodeNameTable[node.name] = nodeTypesCount[node.type].nodeNames[0];
						return;
					} else {
						// Node can be created but increment the
						// counter in case multiple ones are
						// supposed to be created
						nodeTypesCount[node.type].exist += 1;
					}
				}

				oldName = node.name;

				const localized = this.locale.localizeNodeName(node.name, node.type);

				newName = this.uniqueNodeName(localized, newNodeNames);

				newNodeNames.push(newName);
				nodeNameTable[oldName] = newName;

				createNodes.push(node);
			});

			// Get only the connections of the nodes that get created
			const newConnections: IConnections = {};
			const currentConnections = data.connections!;
			const createNodeNames = createNodes.map((node) => node.name);
			let sourceNode, type, sourceIndex, connectionIndex, connectionData;
			for (sourceNode of Object.keys(currentConnections)) {
				if (!createNodeNames.includes(sourceNode)) {
					// Node does not get created so skip output connections
					continue;
				}

				const connection: INodeConnections = {};

				for (type of Object.keys(currentConnections[sourceNode])) {
					connection[type] = [];
					for (
						sourceIndex = 0;
						sourceIndex < currentConnections[sourceNode][type].length;
						sourceIndex++
					) {
						const nodeSourceConnections = [];
						if (currentConnections[sourceNode][type][sourceIndex]) {
							for (
								connectionIndex = 0;
								connectionIndex < currentConnections[sourceNode][type][sourceIndex].length;
								connectionIndex++
							) {
								connectionData = currentConnections[sourceNode][type][sourceIndex][connectionIndex];
								if (!createNodeNames.includes(connectionData.node)) {
									// Node does not get created so skip input connection
									continue;
								}

								nodeSourceConnections.push(connectionData);
								// Add connection
							}
						}
						connection[type].push(nodeSourceConnections);
					}
				}

				newConnections[sourceNode] = connection;
			}

			// Create a workflow with the new nodes and connections that we can use
			// the rename method
			const tempWorkflow: Workflow = this.workflowHelpers.getWorkflow(createNodes, newConnections);

			// Rename all the nodes of which the name changed
			for (oldName in nodeNameTable) {
				if (oldName === nodeNameTable[oldName]) {
					// Name did not change so skip
					continue;
				}
				tempWorkflow.renameNode(oldName, nodeNameTable[oldName]);
			}

			if (data.pinData) {
				let pinDataSuccess = true;
				for (const nodeName of Object.keys(data.pinData)) {
					// Pin data limit reached
					if (!pinDataSuccess) {
						this.showError(
							new Error(this.$locale.baseText('ndv.pinData.error.tooLarge.description')),
							this.$locale.baseText('ndv.pinData.error.tooLarge.title'),
						);
						continue;
					}

					const node = tempWorkflow.nodes[nodeNameTable[nodeName]];
					try {
						const pinnedDataForNode = usePinnedData(node);
						pinnedDataForNode.setData(data.pinData[nodeName], 'add-nodes');
						pinDataSuccess = true;
					} catch (error) {
						pinDataSuccess = false;
						console.error(error);
					}
				}
			}

			// Add the nodes with the changed node names, expressions and connections
			this.historyStore.startRecordingUndo();
			await this.addNodes(
				Object.values(tempWorkflow.nodes),
				tempWorkflow.connectionsBySourceNode,
				true,
			);

			this.historyStore.stopRecordingUndo();

			this.uiStore.stateIsDirty = true;

			return {
				nodes: Object.values(tempWorkflow.nodes),
				connections: tempWorkflow.connectionsBySourceNode,
			};
		},
		async getNodesToSave(nodes: INode[]): Promise<IWorkflowData> {
			const data: IWorkflowData = {
				nodes: [],
				connections: {},
				pinData: {},
			};

			// Get data of all the selected noes
			let nodeData;
			const exportNodeNames: string[] = [];

			for (const node of nodes) {
				nodeData = this.workflowHelpers.getNodeDataToSave(node);
				exportNodeNames.push(node.name);

				data.nodes.push(nodeData);

				const pinDataForNode = this.workflowsStore.pinDataByNodeName(node.name);
				if (pinDataForNode) {
					data.pinData![node.name] = pinDataForNode;
				}

				if (
					nodeData.credentials &&
					this.settingsStore.isEnterpriseFeatureEnabled(EnterpriseEditionFeature.Sharing)
				) {
					const usedCredentials = this.workflowsStore.usedCredentials;
					nodeData.credentials = Object.fromEntries(
						Object.entries(nodeData.credentials).filter(([_, credential]) => {
							return (
								credential.id &&
								(!usedCredentials[credential.id] ||
									usedCredentials[credential.id]?.currentUserHasAccess)
							);
						}),
					);
				}
			}

			// Get only connections of exported nodes and ignore all other ones
			let connectionToKeep,
				connections: INodeConnections,
				type: string,
				connectionIndex: number,
				sourceIndex: number,
				connectionData: IConnection,
				typeConnections: INodeConnections;

			data.nodes.forEach((node) => {
				connections = this.workflowsStore.outgoingConnectionsByNodeName(node.name);
				if (Object.keys(connections).length === 0) {
					return;
				}

				// Keep only the connection to node which get also exported
				typeConnections = {};
				for (type of Object.keys(connections)) {
					for (sourceIndex = 0; sourceIndex < connections[type].length; sourceIndex++) {
						connectionToKeep = [];
						for (
							connectionIndex = 0;
							connectionIndex < connections[type][sourceIndex].length;
							connectionIndex++
						) {
							connectionData = connections[type][sourceIndex][connectionIndex];
							if (exportNodeNames.indexOf(connectionData.node) !== -1) {
								connectionToKeep.push(connectionData);
							}
						}

						if (connectionToKeep.length) {
							if (!typeConnections.hasOwnProperty(type)) {
								typeConnections[type] = [];
							}
							typeConnections[type][sourceIndex] = connectionToKeep;
						}
					}
				}

				if (Object.keys(typeConnections).length) {
					data.connections[node.name] = typeConnections;
				}
			});

			return data;
		},
		resetWorkspace() {
			this.workflowsStore.resetWorkflow();

			this.onToggleNodeCreator({ createNodeActive: false });
			this.nodeCreatorStore.setShowScrim(false);
			this.canvasStore.resetZoom();

			// Reset nodes
			this.unbindEndpointEventListeners();
			this.deleteEveryEndpoint();

			// Make sure that if there is a waiting test-webhook that it gets removed
			if (this.executionWaitingForWebhook) {
				try {
					void this.workflowsStore.removeTestWebhook(this.workflowsStore.workflowId);
				} catch (error) {}
			}
			this.workflowsStore.resetState();
			this.uiStore.removeActiveAction('workflowRunning');

			this.uiStore.resetSelectedNodes();
			this.uiStore.nodeViewOffsetPosition = [0, 0];

			this.credentialsUpdated = false;
		},
		async loadActiveWorkflows(): Promise<void> {
			await this.workflowsStore.fetchActiveWorkflows();
		},
		async loadNodeTypes(): Promise<void> {
			await this.nodeTypesStore.getNodeTypes();
		},
		async loadCredentialTypes(): Promise<void> {
			await this.credentialsStore.fetchCredentialTypes(true);
		},
		async loadCredentials(): Promise<void> {
			const workflow = this.workflowsStore.getWorkflowById(this.currentWorkflow);
			const projectId =
				workflow?.homeProject?.type === ProjectTypes.Personal
					? this.projectsStore.personalProject?.id
					: workflow?.homeProject?.id;
			await this.credentialsStore.fetchAllCredentials(projectId);
		},
		async loadVariables(): Promise<void> {
			await this.environmentsStore.fetchAllVariables();
		},
		async loadSecrets(): Promise<void> {
			await this.externalSecretsStore.fetchAllSecrets();
		},
		async loadNodesProperties(nodeInfos: INodeTypeNameVersion[]): Promise<void> {
			const allNodes: INodeTypeDescription[] = this.nodeTypesStore.allNodeTypes;

			const nodesToBeFetched: INodeTypeNameVersion[] = [];
			allNodes.forEach((node) => {
				const nodeVersions = Array.isArray(node.version) ? node.version : [node.version];
				if (
					!!nodeInfos.find((n) => n.name === node.name && nodeVersions.includes(n.version)) &&
					!node.hasOwnProperty('properties')
				) {
					nodesToBeFetched.push({
						name: node.name,
						version: Array.isArray(node.version) ? node.version.slice(-1)[0] : node.version,
					});
				}
			});

			if (nodesToBeFetched.length > 0) {
				// Only call API if node information is actually missing
				this.canvasStore.startLoading();
				await this.nodeTypesStore.getNodesInformation(nodesToBeFetched);
				this.canvasStore.stopLoading();
			}
		},
		async onPostMessageReceived(message: MessageEvent) {
			if (!message || typeof message.data !== 'string' || !message.data?.includes?.('"command"')) {
				return;
			}
			try {
				const json = JSON.parse(message.data);
				if (json && json.command === 'openWorkflow') {
					try {
						await this.importWorkflowExact(json);
						this.canOpenNDV = json.canOpenNDV ?? true;
						this.hideNodeIssues = json.hideNodeIssues ?? false;
						this.isExecutionPreview = false;
					} catch (e) {
						if (window.top) {
							window.top.postMessage(
								JSON.stringify({
									command: 'error',
									message: this.$locale.baseText('openWorkflow.workflowImportError'),
								}),
								'*',
							);
						}
						this.showMessage({
							title: this.$locale.baseText('openWorkflow.workflowImportError'),
							message: (e as Error).message,
							type: 'error',
						});
					}
				} else if (json && json.command === 'openExecution') {
					try {
						// If this NodeView is used in preview mode (in iframe) it will not have access to the main app store
						// so everything it needs has to be sent using post messages and passed down to child components
						this.isProductionExecutionPreview = json.executionMode !== 'manual';

						await this.openExecution(json.executionId);
						this.canOpenNDV = json.canOpenNDV ?? true;
						this.hideNodeIssues = json.hideNodeIssues ?? false;
						this.isExecutionPreview = true;
					} catch (e) {
						if (window.top) {
							window.top.postMessage(
								JSON.stringify({
									command: 'error',
									message: this.$locale.baseText('nodeView.showError.openExecution.title'),
								}),
								'*',
							);
						}
						this.showMessage({
							title: this.$locale.baseText('nodeView.showError.openExecution.title'),
							message: (e as Error).message,
							type: 'error',
						});
					}
				} else if (json?.command === 'setActiveExecution') {
					this.executionsStore.activeExecution = (await this.executionsStore.fetchExecution(
						json.executionId,
					)) as ExecutionSummary;
				}
			} catch (e) {}
		},
		async onImportWorkflowDataEvent(data: IDataObject) {
			await this.importWorkflowData(data.data as IWorkflowDataUpdate, 'file');
		},
		async onImportWorkflowUrlEvent(data: IDataObject) {
			const workflowData = await this.getWorkflowDataFromUrl(data.url as string);
			if (workflowData !== undefined) {
				await this.importWorkflowData(workflowData, 'url');
			}
		},
		addPinDataConnections(pinData: IPinData) {
			Object.keys(pinData).forEach((nodeName) => {
				const node = this.workflowsStore.getNodeByName(nodeName);
				if (!node) {
					return;
				}

				const hasRun = this.workflowsStore.getWorkflowResultDataByNodeName(nodeName) !== null;
				const classNames = ['pinned'];

				if (hasRun) {
					classNames.push('has-run');
				}

				// @ts-ignore
				const connections = this.instance?.getConnections({
					source: node.id,
				}) as Connection[];

				connections.forEach((connection) => {
					NodeViewUtils.addConnectionOutputSuccess(connection, {
						total: pinData[nodeName].length,
						iterations: 0,
						classNames,
					});
				});
			});
		},
		removePinDataConnections(pinData: IPinData) {
			Object.keys(pinData).forEach((nodeName) => {
				const node = this.workflowsStore.getNodeByName(nodeName);
				if (!node) {
					return;
				}

				// @ts-ignore
				const connections = this.instance?.getConnections({
					source: node.id,
				}) as Connection[];

				this.instance.setSuspendDrawing(true);
				connections.forEach(NodeViewUtils.resetConnection);
				this.instance.setSuspendDrawing(false, true);
			});
		},
		onToggleNodeCreator({ source, createNodeActive, nodeCreatorView }: ToggleNodeCreatorOptions) {
			if (createNodeActive === this.createNodeActive) return;

			if (!nodeCreatorView) {
				nodeCreatorView = this.containsTrigger
					? REGULAR_NODE_CREATOR_VIEW
					: TRIGGER_NODE_CREATOR_VIEW;
			}

			// Default to the trigger tab in node creator if there's no trigger node yet
			this.nodeCreatorStore.setSelectedView(nodeCreatorView);

			this.createNodeActive = createNodeActive;

			let mode;
			switch (this.nodeCreatorStore.selectedView) {
				case AI_NODE_CREATOR_VIEW:
					mode = 'ai';
					break;
				case REGULAR_NODE_CREATOR_VIEW:
					mode = 'regular';
					break;
				default:
					mode = 'regular';
			}

			if (createNodeActive) this.nodeCreatorStore.setOpenSource(source);
			void this.externalHooks.run('nodeView.createNodeActiveChanged', {
				source,
				mode,
				createNodeActive,
			});
			this.$telemetry.trackNodesPanel('nodeView.createNodeActiveChanged', {
				source,
				mode,
				createNodeActive,
				workflow_id: this.workflowsStore.workflowId,
			});
		},
		async onAddNodes(
			{ nodes, connections }: AddedNodesAndConnections,
			dragAndDrop = false,
			position?: XYPosition,
		) {
			let currentPosition = position;
			for (const { type, isAutoAdd, name, openDetail, position: nodePosition } of nodes) {
				await this.addNode(
					type,
					{ position: nodePosition ?? currentPosition, dragAndDrop, name },
					openDetail ?? false,
					true,
					isAutoAdd,
				);

				const lastAddedNode = this.nodes[this.nodes.length - 1];
				currentPosition = [
					lastAddedNode.position[0] + NodeViewUtils.NODE_SIZE * 2 + NodeViewUtils.GRID_SIZE,
					lastAddedNode.position[1],
				];
			}

			const newNodesOffset = this.nodes.length - nodes.length;
			for (const { from, to } of connections) {
				const fromNode = this.nodes[newNodesOffset + from.nodeIndex];
				const toNode = this.nodes[newNodesOffset + to.nodeIndex];

				this.connectTwoNodes(
					fromNode.name,
					from.outputIndex ?? 0,
					toNode.name,
					to.inputIndex ?? 0,
					NodeConnectionType.Main,
				);
			}

			const lastAddedNode = this.nodes[this.nodes.length - 1];
			const workflow = this.workflowHelpers.getCurrentWorkflow();
			const lastNodeInputs = workflow.getParentNodesByDepth(lastAddedNode.name, 1);

			// If the last added node has multiple inputs, move them down
			if (lastNodeInputs.length > 1) {
				lastNodeInputs.slice(1).forEach((node, index) => {
					const nodeUi = this.workflowsStore.getNodeByName(node.name);
					if (!nodeUi) return;

					this.onMoveNode({
						nodeName: nodeUi.name,
						position: [nodeUi.position[0], nodeUi.position[1] + 100 * (index + 1)],
					});
				});
			}

			this.addPinDataConnections(this.workflowsStore.pinnedWorkflowData || ({} as IPinData));
		},

		async saveCurrentWorkflowExternal(callback: () => void) {
			await this.workflowHelpers.saveCurrentWorkflow();
			callback?.();
		},
		setSuspendRecordingDetachedConnections(suspend: boolean) {
			this.suspendRecordingDetachedConnections = suspend;
		},
		onMoveNode({ nodeName, position }: { nodeName: string; position: XYPosition }): void {
			this.workflowsStore.updateNodeProperties({ name: nodeName, properties: { position } });
			const node = this.workflowsStore.getNodeByName(nodeName);
			setTimeout(() => {
				if (node) {
					this.instance?.repaintEverything();
					this.onNodeMoved(node);
				}
			}, 0);
		},
		onRevertAddNode({ node }: { node: INodeUi }): void {
			this.removeNode(node.name, false);
		},
		async onRevertRemoveNode({ node }: { node: INodeUi }): Promise<void> {
			const prevNode = this.workflowsStore.workflow.nodes.find((n) => n.id === node.id);
			if (prevNode) {
				return;
			}
			// For some reason, returning node to canvas with old id
			// makes it's endpoint to render at wrong position
			node.id = uuid();
			await this.addNodes([node]);
		},
		onRevertAddConnection({ connection }: { connection: [IConnection, IConnection] }) {
			this.suspendRecordingDetachedConnections = true;
			this.__removeConnection(connection, true);
			this.suspendRecordingDetachedConnections = false;
		},
		async onRevertRemoveConnection({ connection }: { connection: [IConnection, IConnection] }) {
			this.suspendRecordingDetachedConnections = true;
			this.__addConnection(connection);
			this.suspendRecordingDetachedConnections = false;
		},
		async onRevertNameChange({ currentName, newName }: { currentName: string; newName: string }) {
			await this.renameNode(newName, currentName);
		},
		onRevertEnableToggle({ nodeName, isDisabled }: { nodeName: string; isDisabled: boolean }) {
			const node = this.workflowsStore.getNodeByName(nodeName);
			if (node) {
				this.nodeHelpers.disableNodes([node]);
			}
		},
		onPageShow(e: PageTransitionEvent) {
			// Page was restored from the bfcache (back-forward cache)
			if (e.persisted) {
				this.canvasStore.stopLoading();
			}
		},
		readOnlyEnvRouteCheck() {
			if (
				this.readOnlyEnv &&
				[VIEWS.NEW_WORKFLOW, VIEWS.TEMPLATE_IMPORT].includes(this.$route.name)
			) {
				void this.$nextTick(async () => {
					this.resetWorkspace();
					this.uiStore.stateIsDirty = false;

					await this.$router.replace({ name: VIEWS.HOMEPAGE });
				});
			}
		},
		async checkAndInitDebugMode() {
			if (this.$route.name === VIEWS.EXECUTION_DEBUG) {
				this.titleSet(this.workflowName, 'DEBUG');
				if (!this.workflowsStore.isInDebugMode) {
					await this.applyExecutionData(this.$route.params.executionId as string);
					this.workflowsStore.isInDebugMode = true;
				}
			}
		},
		onContextMenuAction(action: ContextMenuAction, nodes: INode[]): void {
			switch (action) {
				case 'copy':
					this.copyNodes(nodes);
					break;
				case 'delete':
					this.deleteNodes(nodes);
					break;
				case 'duplicate':
					void this.duplicateNodes(nodes);
					break;
				case 'execute':
					this.onRunNode(nodes[0].name, 'NodeView.onContextMenuAction');
					break;
				case 'open':
					this.ndvStore.activeNodeName = nodes[0].name;
					break;
				case 'rename':
					void this.renameNodePrompt(nodes[0].name);
					break;
				case 'toggle_activation':
					this.toggleActivationNodes(nodes);
					break;
				case 'toggle_pin':
					this.togglePinNodes(nodes, 'context-menu');
					break;
				case 'add_node':
					this.onToggleNodeCreator({
						source: NODE_CREATOR_OPEN_SOURCES.CONTEXT_MENU,
						createNodeActive: !this.isReadOnlyRoute && !this.readOnlyEnv,
					});
					break;
				case 'add_sticky':
					void this.onAddNodes({ nodes: [{ type: STICKY_NODE_TYPE }], connections: [] });
					break;
				case 'select_all':
					this.selectAllNodes();
					break;
				case 'deselect_all':
					this.deselectAllNodes();
					break;
			}
		},
	},
	async onSourceControlPull() {
		let workflowId = null as string | null;
		if (this.$route.params.name) {
			workflowId = this.$route.params.name;
		}

		try {
			await Promise.all([this.loadVariables(), this.tagsStore.fetchAll(), this.loadCredentials()]);

			if (workflowId !== null && !this.uiStore.stateIsDirty) {
				const workflow: IWorkflowDb | undefined =
					await this.workflowsStore.fetchWorkflow(workflowId);
				if (workflow) {
					this.titleSet(workflow.name, 'IDLE');
					await this.openWorkflow(workflow);
				}
			}
		} catch (error) {
			console.error(error);
		}
	},
});
</script>

<style scoped lang="scss">
.node-view-root {
	position: relative;
	flex: 1;
	overflow: hidden;
	background-color: var(--color-canvas-background);
	width: 100%;
	height: 100%;
	position: relative;
}

.node-view-wrapper {
	position: fixed;
}

.node-view {
	position: relative;
	width: 100%;
	height: 100%;
	transform-origin: 0 0;
	z-index: -1;
}

.node-view-background {
	background-color: var(--color-canvas-background);
	position: absolute;
	width: 10000px;
	height: 10000px;
	z-index: -2;
}

.move-active {
	cursor: grab;
	cursor: -moz-grab;
	cursor: -webkit-grab;
	touch-action: none;
}

.move-in-process {
	cursor: grabbing;
	cursor: -moz-grabbing;
	cursor: -webkit-grabbing;
	touch-action: none;
}

.workflow-execute-wrapper {
	position: absolute;
	display: flex;
	justify-content: center;
	align-items: center;
	left: 50%;
	transform: translateX(-50%);
	bottom: var(--spacing-l);
	width: auto;

	@media (max-width: $breakpoint-2xs) {
		bottom: 150px;
	}

	button {
		display: flex;
		justify-content: center;
		align-items: center;
		margin-left: 0.625rem;

		&:first-child {
			margin: 0;
		}
	}
}

/* Makes sure that when selected with mouse it does not select text */
.do-not-select *,
.jtk-drag-select * {
	-webkit-touch-callout: none;
	-webkit-user-select: none;
	-khtml-user-select: none;
	-moz-user-select: none;
	-ms-user-select: none;
	user-select: none;
}
</style>

<style lang="scss">
.node-view-wrapper {
	--drag-scope-active-disabled-color: var(--color-foreground-dark);

	&.connection-drag-scope-active {
		@each $node-type in $supplemental-node-types {
			// Grey out incompatible node type endpoints
			&:not(.connection-drag-scope-active-type-#{$node-type}) {
				.diamond-output-endpoint,
				.jtk-connector,
				.add-input-endpoint {
					--node-type-#{$node-type}-color: var(--drag-scope-active-disabled-color);
				}

				.node-input-endpoint-label,
				.node-output-endpoint-label {
					--node-type-#{$node-type}-color: var(--drag-scope-active-disabled-color);
				}
			}

			&.connection-drag-scope-active-type-#{$node-type} {
				// Dragging input
				&.connection-drag-scope-active-connection-target {
					// Apply style to compatible output endpoints
					.diamond-output-endpoint[data-jtk-scope-#{$node-type}='true'] {
						transform: scale(1.5) rotate(45deg);
					}

					.add-input-endpoint[data-jtk-scope-#{$node-type}='true'] {
						// Apply style to dragged compatible input endpoint
						&.jtk-dragging {
							.add-input-endpoint-default {
								transform: translate(-5px, -5px) scale(1.5);
							}
						}

						// Apply style to non-dragged compatible input endpoints
						&:not(.jtk-dragging) {
							--node-type-#{$node-type}-color: var(--drag-scope-active-disabled-color);
						}
					}

					.node-input-endpoint-label {
						&:not(.jtk-dragging) {
							--node-type-#{$node-type}-color: var(--drag-scope-active-disabled-color);
						}
					}
				}

				// Dragging output
				&.connection-drag-scope-active-connection-source {
					// Apply style to dragged compatible output endpoint
					.diamond-output-endpoint[data-jtk-scope-#{$node-type}='true'] {
						&.jtk-dragging {
							transform: scale(1.5) rotate(45deg);
						}

						// Apply style to non-dragged compatible input endpoints
						&:not(.jtk-dragging) {
							--node-type-#{$node-type}-color: var(--drag-scope-active-disabled-color);
						}
					}

					// Apply style to compatible output endpoints
					.add-input-endpoint[data-jtk-scope-#{$node-type}='true'] {
						.add-input-endpoint-default {
							transform: translate(-5px, -5px) scale(1.5);
						}
					}

					.node-output-endpoint-label {
						&:not(.jtk-dragging) {
							--node-type-#{$node-type}-color: var(--drag-scope-active-disabled-color);
						}
					}
				}
			}
		}
	}
}

.drop-add-node-label {
	color: var(--color-text-dark);
	font-weight: 600;
	font-size: 0.8em;
	text-align: center;
	background-color: #ffffff55;
}

.connection-actions {
	&:hover {
		display: block !important;
	}

	> button {
		color: var(--color-foreground-xdark);
		border: 2px solid var(--color-foreground-xdark);
		background-color: var(--color-background-xlight);
		border-radius: var(--border-radius-base);
		height: var(--spacing-l);
		width: var(--spacing-l);
		cursor: pointer;

		display: inline-flex;
		align-items: center;
		justify-content: center;

		position: absolute;
		top: -12px;

		&.add {
			right: 4px;
		}

		&.delete {
			left: 4px;
		}

		&.delete-single {
			left: -12px;
		}

		svg {
			pointer-events: none;
			font-size: var(--font-size-2xs);
		}

		&:hover {
			border-color: var(--color-primary);
			color: var(--color-primary);
		}
	}
}
</style>

<style module lang="scss">
.content {
	position: relative;
	display: flex;
	overflow: auto;
	height: 100%;
	width: 100%;
}

.shake {
	animation: 1s 200ms shake;
}

@keyframes shake {
	10%,
	90% {
		transform: translate3d(-1px, 0, 0);
	}

	20%,
	80% {
		transform: translate3d(2px, 0, 0);
	}

	30%,
	50%,
	70% {
		transform: translate3d(-4px, 0, 0);
	}

	40%,
	60% {
		transform: translate3d(4px, 0, 0);
	}
}

.setupCredentialsButtonWrapper {
	position: absolute;
	left: var(--spacing-l);
	top: var(--spacing-l);
}
</style>

<style lang="scss" scoped>
@mixin applyColorToConnection($partialSelector, $cssColorVarName, $labelCssColorVarName) {
	.jtk-connector#{$partialSelector}:not(.jtk-hover) {
		path:not(.jtk-connector-outline) {
			stroke: var(#{$cssColorVarName});
		}
		path[jtk-overlay-id='reverse-arrow'],
		path[jtk-overlay-id='endpoint-arrow'],
		path[jtk-overlay-id='midpoint-arrow'] {
			fill: var(#{$cssColorVarName});
		}
	}

	.connection-run-items-label#{$partialSelector} {
		color: var(#{$labelCssColorVarName});
	}
}

:deep(.node-view) {
	@include applyColorToConnection('.success', '--color-success-light', '--color-success');
	@include applyColorToConnection(
		'.success.pinned',
		'--color-foreground-xdark',
		'--color-foreground-xdark'
	);
	@include applyColorToConnection(
		'.success.pinned.has-run',
		'--color-secondary',
		'--color-secondary'
	);
}
</style><|MERGE_RESOLUTION|>--- conflicted
+++ resolved
@@ -396,11 +396,8 @@
 import { useAIStore } from '@/stores/ai.store';
 import { useStorage } from '@/composables/useStorage';
 import { isJSPlumbEndpointElement } from '@/utils/typeGuards';
-<<<<<<< HEAD
 import { usePostHog } from '@/stores/posthog.store';
-=======
 import { ProjectTypes } from '@/features/projects/projects.utils';
->>>>>>> 1abb26e2
 
 interface AddNodeOptions {
 	position?: XYPosition;
