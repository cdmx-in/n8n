import { z } from 'zod';

import { CommaSeparatedStringArray } from '../custom-types';
import { Config, Env, Nested } from '../decorators';

/** Scopes (areas of functionality) to filter logs by. */
export const LOG_SCOPES = [
	'concurrency',
	'external-secrets',
	'license',
	'multi-main-setup',
	'pruning',
	'pubsub',
	'push',
	'redis',
	'scaling',
	'waiting-executions',
	'task-runner',
	'insights',
	'workflow-activation',
	'ssh-client',
<<<<<<< HEAD
	'data-store',
=======
	'cron',
	'community-nodes',
>>>>>>> ce98f7c1
] as const;

export type LogScope = (typeof LOG_SCOPES)[number];

@Config
export class CronLoggingConfig {
	/**
	 * Interval in minutes to log currently active cron jobs. Set to `0` to disable.
	 *
	 * @example `N8N_LOG_CRON_ACTIVE_INTERVAL=30` will log active crons every 30 minutes.
	 */
	@Env('N8N_LOG_CRON_ACTIVE_INTERVAL')
	activeInterval: number = 0;
}

@Config
class FileLoggingConfig {
	/**
	 * Max number of log files to keep, or max number of days to keep logs for.
	 * Once the limit is reached, the oldest log files will be rotated out.
	 * If using days, append a `d` suffix. Only for `file` log output.
	 *
	 * @example `N8N_LOG_FILE_COUNT_MAX=7` will keep at most 7 files.
	 * @example `N8N_LOG_FILE_COUNT_MAX=7d` will keep at most 7 days worth of files.
	 */
	@Env('N8N_LOG_FILE_COUNT_MAX')
	fileCountMax: number = 100;

	/** Max size (in MiB) for each log file. Only for `file` log output. */
	@Env('N8N_LOG_FILE_SIZE_MAX')
	fileSizeMax: number = 16;

	/** Location of the log files inside `~/.n8n`. Only for `file` log output. */
	@Env('N8N_LOG_FILE_LOCATION')
	location: string = 'logs/n8n.log';
}

const logLevelSchema = z.enum(['error', 'warn', 'info', 'debug', 'silent']);
type LogLevel = z.infer<typeof logLevelSchema>;

@Config
export class LoggingConfig {
	/**
	 * Minimum level of logs to output. Logs with this or higher level will be output;
	 * logs with lower levels will not. Exception: `silent` disables all logging.
	 *
	 * @example `N8N_LOG_LEVEL=info` will output `error`, `warn` and `info` logs, but not `debug`.
	 */
	@Env('N8N_LOG_LEVEL', logLevelSchema)
	level: LogLevel = 'info';

	/**
	 * Where to output logs to. Options are: `console` or `file` or both in a comma separated list.
	 *
	 * @example `N8N_LOG_OUTPUT=console,file` will output to both console and file.
	 */
	@Env('N8N_LOG_OUTPUT')
	outputs: CommaSeparatedStringArray<'console' | 'file'> = ['console'];

	/**
	 * What format the logs should have.
	 * `text` is only printing the human readable messages.
	 * `json` is printing one JSON object per line containing the message, level,
	 * timestamp and all the metadata.
	 */
	@Env('N8N_LOG_FORMAT')
	format: 'text' | 'json' = 'text';

	@Nested
	file: FileLoggingConfig;

	@Nested
	cron: CronLoggingConfig;

	/**
	 * Scopes to filter logs by. Nothing is filtered by default.
	 *
	 * Supported log scopes:
	 *
	 * - `concurrency`
	 * - `external-secrets`
	 * - `license`
	 * - `multi-main-setup`
	 * - `pruning`
	 * - `pubsub`
	 * - `push`
	 * - `redis`
	 * - `scaling`
	 * - `waiting-executions`
	 * - `task-runner`
	 * - `workflow-activation`
	 * - `insights`
	 *
	 * @example
	 * `N8N_LOG_SCOPES=license`
	 * `N8N_LOG_SCOPES=license,waiting-executions`
	 */
	@Env('N8N_LOG_SCOPES')
	scopes: CommaSeparatedStringArray<LogScope> = [];
}<|MERGE_RESOLUTION|>--- conflicted
+++ resolved
@@ -19,12 +19,9 @@
 	'insights',
 	'workflow-activation',
 	'ssh-client',
-<<<<<<< HEAD
 	'data-store',
-=======
 	'cron',
 	'community-nodes',
->>>>>>> ce98f7c1
 ] as const;
 
 export type LogScope = (typeof LOG_SCOPES)[number];
