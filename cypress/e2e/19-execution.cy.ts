--- conflicted
+++ resolved
@@ -274,8 +274,6 @@
 
 		// Check success toast (works because Cypress waits enough for the element to show after the http request node has finished)
 		workflowPage.getters.successToast().should('be.visible');
-<<<<<<< HEAD
-=======
 	});
 
 	describe('execution preview', () => {
@@ -289,6 +287,5 @@
 			executionsTab.getters.successfulExecutionListItems().should('have.length', 0);
 			workflowPage.getters.successToast().contains('Execution deleted');
 		});
->>>>>>> a8049a0d
 	});
 });